#include <mbgl/platform/default/headless_view.hpp>
#include <mbgl/platform/default/headless_display.hpp>

#include <mbgl/util/std.hpp>

#include <stdexcept>
#include <sstream>
#include <string>
#include <cstring>
#include <cassert>

#if MBGL_USE_GLX
#ifdef GLX_ARB_create_context
static PFNGLXCREATECONTEXTATTRIBSARBPROC glXCreateContextAttribsARB = nullptr;
#endif
#endif

#ifdef MBGL_USE_CGL
#include <CoreFoundation/CoreFoundation.h>

typedef void (* CGLProc)(void);
CGLProc CGLGetProcAddress(const char *proc) {
    static CFBundleRef framework = nullptr;
    if (!framework) {
        framework = CFBundleGetBundleWithIdentifier(CFSTR("com.apple.opengl"));
        if (!framework) {
            throw std::runtime_error("Failed to load OpenGL framework.");
        }
    }

    CFStringRef name = CFStringCreateWithCString(kCFAllocatorDefault, proc, kCFStringEncodingASCII);
    CGLProc symbol = (CGLProc)CFBundleGetFunctionPointerForName(framework, name);
    CFRelease(name);
    return symbol;
}
#endif

namespace mbgl {


HeadlessView::HeadlessView()
    : display_(std::make_shared<HeadlessDisplay>()) {
    createContext();
    loadExtensions();
}

HeadlessView::HeadlessView(std::shared_ptr<HeadlessDisplay> display)
    : display_(display) {
    createContext();
    loadExtensions();
}

void HeadlessView::loadExtensions() {
    make_active();

    std::string extensions;
    if (usingGl3OrNewer) {
#ifdef GL_VERSION_3_0
        GLuint num_extensions = 0;
        glGetIntegerv(GL_NUM_EXTENSIONS, reinterpret_cast<GLint *>(&num_extensions));
        for (GLuint i = 0; i < num_extensions; i++) {
            extensions.append(reinterpret_cast<const char *>(glGetStringi(GL_EXTENSIONS, i)));
            extensions.append(" ");
        }
#else
        throw std::runtime_error("Using GL 3.0+ context with out correct headers.\n");
#endif
    } else {
        extensions = reinterpret_cast<const char *>(glGetString(GL_EXTENSIONS));
    }


#ifdef MBGL_USE_CGL
    if (extensions.find("GL_APPLE_vertex_array_object") != std::string::npos) {
        gl::BindVertexArray = (gl::PFNGLBINDVERTEXARRAYPROC)CGLGetProcAddress("glBindVertexArrayAPPLE");
        gl::DeleteVertexArrays = (gl::PFNGLDELETEVERTEXARRAYSPROC)CGLGetProcAddress("glDeleteVertexArraysAPPLE");
        gl::GenVertexArrays = (gl::PFNGLGENVERTEXARRAYSPROC)CGLGetProcAddress("glGenVertexArraysAPPLE");
        gl::IsVertexArray = (gl::PFNGLISVERTEXARRAYPROC)CGLGetProcAddress("glIsVertexArrayAPPLE");
        assert(gl::BindVertexArray != nullptr);
        assert(gl::DeleteVertexArrays != nullptr);
        assert(gl::GenVertexArrays != nullptr);
        assert(gl::IsVertexArray != nullptr);
    }
#endif
#ifdef MBGL_USE_GLX
    if (extensions.find("GL_ARB_vertex_array_object") != std::string::npos) {
        gl::BindVertexArray = (gl::PFNGLBINDVERTEXARRAYPROC)glXGetProcAddress((const GLubyte *)"glBindVertexArray");
        gl::DeleteVertexArrays = (gl::PFNGLDELETEVERTEXARRAYSPROC)glXGetProcAddress((const GLubyte *)"glDeleteVertexArrays");
        gl::GenVertexArrays = (gl::PFNGLGENVERTEXARRAYSPROC)glXGetProcAddress((const GLubyte *)"glGenVertexArrays");
        gl::IsVertexArray = (gl::PFNGLISVERTEXARRAYPROC)glXGetProcAddress((const GLubyte *)"glIsVertexArray");
        assert(gl::BindVertexArray != nullptr);
        assert(gl::DeleteVertexArrays != nullptr);
        assert(gl::GenVertexArrays != nullptr);
        assert(gl::IsVertexArray != nullptr);
    }
#endif

<<<<<<< HEAD
    // HeadlessView requires packed depth stencil
    gl::isPackedDepthStencilSupported = true;
    gl::isDepth24Supported = true;

=======
>>>>>>> 392150dd
    make_inactive();
}


#if MBGL_USE_GLX
#ifdef GLX_ARB_create_context

// These are all of the OpenGL Core profile version that we know about.
struct core_profile_version { int major, minor; };
static const core_profile_version coreProfileVersions[] = {
    {4, 5},
    {4, 4},
    {4, 3},
    {4, 2},
    {4, 1},
    {4, 0},
    {3, 3},
    {3, 2},
    {3, 1},
    {3, 0},
    {0, 0},
};

<<<<<<< HEAD
GLXContext createCoreProfile(Display *dpy, GLXFBConfig fbconfig, bool& usingGl3OrNewer) {
    static bool context_creation_failed = false;
=======
GLXContext createCoreProfile(Display *dpy, GLXFBConfig fbconfig) {
    static bool contextCreationFailed = false;
>>>>>>> 392150dd
    GLXContext ctx = 0;

    // Set the Error Handler to avoid crashing the program when the context creation fails.
    // It is expected that some context creation attempts fail, e.g. because the OpenGL
    // implementation does not support the version we're requesting.
    int (*previousErrorHandler)(Display *, XErrorEvent *) = XSetErrorHandler([](Display *, XErrorEvent *) {
        contextCreationFailed = true;
        return 0;
    });

    // Try to create core profiles from the highest known version on down.
<<<<<<< HEAD
    int i = 0;
    for (; !ctx && core_profile_versions[i].major; i++) {
        context_creation_failed = false;
        const int context_flags[] = {
            GLX_CONTEXT_MAJOR_VERSION_ARB, core_profile_versions[i].major,
            GLX_CONTEXT_MINOR_VERSION_ARB, core_profile_versions[i].minor,
=======
    for (int i = 0; !ctx && coreProfileVersions[i].major; i++) {
        contextCreationFailed = false;
        const int contextFlags[] = {
            GLX_CONTEXT_MAJOR_VERSION_ARB, coreProfileVersions[i].major,
            GLX_CONTEXT_MINOR_VERSION_ARB, coreProfileVersions[i].minor,
>>>>>>> 392150dd
            0
        };
        ctx = glXCreateContextAttribsARB(dpy, fbconfig, 0, True, contextFlags);
        if (contextCreationFailed) {
            ctx = 0;
        }
    }

    if (core_profile_versions[i].major >= 3) {
        usingGl3OrNewer = true;
    }

    // Restore the old error handler.
    XSetErrorHandler(previousErrorHandler);
    return ctx;
}
#endif
#endif

void HeadlessView::createContext() {
#if MBGL_USE_CGL
    CGLError error = CGLCreateContext(display_->pixelFormat, NULL, &glContext);
    if (error != kCGLNoError) {
        throw std::runtime_error(std::string("Error creating GL context object:") + CGLErrorString(error) + "\n");
    }

    error = CGLEnable(glContext, kCGLCEMPEngine);
    if (error != kCGLNoError) {
        throw std::runtime_error(std::string("Error enabling OpenGL multithreading:") + CGLErrorString(error) + "\n");
    }
#endif

#if MBGL_USE_GLX
#ifdef GLX_ARB_create_context
    if (glXCreateContextAttribsARB == nullptr) {
        glXCreateContextAttribsARB = (PFNGLXCREATECONTEXTATTRIBSARBPROC)glXGetProcAddressARB((const GLubyte *)"glXCreateContextAttribsARB");
    }
#endif

    xDisplay = display_->xDisplay;
    fbConfigs = display_->fbConfigs;

#ifdef GLX_ARB_create_context
    if (glXCreateContextAttribsARB) {
        // Try to create a core profile context.
<<<<<<< HEAD
        gl_context = createCoreProfile(x_display, fb_configs[0], usingGl3OrNewer);
    }
#endif

    if (gl_context == 0) {
=======
        glContext = createCoreProfile(xDisplay, fbConfigs[0]);
    }
#endif

    if (!glContext) {
>>>>>>> 392150dd
        // Try to create a legacy context
        glContext = glXCreateNewContext(xDisplay, fbConfigs[0], GLX_RGBA_TYPE, 0, True);
        if (glContext) {
            if (!glXIsDirect(xDisplay, glContext)) {
                glXDestroyContext(xDisplay, glContext);
                glContext = 0;
            }
        }
    }

    if (glContext == 0) {
        throw std::runtime_error("Error creating GL context object.");
    }

    // Create a dummy pbuffer. We will render to framebuffers anyway, but we need a pbuffer to
    // activate the context.
    int pbufferAttributes[] = {
        GLX_PBUFFER_WIDTH, 8,
        GLX_PBUFFER_HEIGHT, 8,
        0
    };
    glxPbuffer = glXCreatePbuffer(xDisplay, fbConfigs[0], pbufferAttributes);
#endif
}

void HeadlessView::resize(uint16_t width, uint16_t height, float pixelRatio) {
    clear_buffers();

    width_ = width;
    height_ = height;
    pixelRatio_ = pixelRatio;

    const unsigned int w = width_ * pixelRatio_;
    const unsigned int h = height_ * pixelRatio_;

    make_active();

    // Create depth/stencil buffer
    glGenRenderbuffersEXT(1, &fboDepthStencil);
    glBindRenderbufferEXT(GL_RENDERBUFFER_EXT, fboDepthStencil);
    glRenderbufferStorageEXT(GL_RENDERBUFFER_EXT, GL_DEPTH24_STENCIL8_EXT, w, h);
    glBindRenderbufferEXT(GL_RENDERBUFFER_EXT, 0);

    glGenRenderbuffersEXT(1, &fboColor);
    glBindRenderbufferEXT(GL_RENDERBUFFER_EXT, fboColor);
    glRenderbufferStorageEXT(GL_RENDERBUFFER_EXT, GL_RGBA8, w, h);
    glBindRenderbufferEXT(GL_RENDERBUFFER_EXT, 0);

    glGenFramebuffersEXT(1, &fbo);
    glBindFramebufferEXT(GL_FRAMEBUFFER_EXT, fbo);

    glFramebufferRenderbufferEXT(GL_FRAMEBUFFER_EXT, GL_COLOR_ATTACHMENT0_EXT, GL_RENDERBUFFER_EXT, fboColor);
    glFramebufferRenderbufferEXT(GL_FRAMEBUFFER_EXT, GL_DEPTH_STENCIL_ATTACHMENT, GL_RENDERBUFFER_EXT, fboDepthStencil);

    GLenum status = glCheckFramebufferStatusEXT(GL_FRAMEBUFFER_EXT);

    if (status != GL_FRAMEBUFFER_COMPLETE_EXT) {
        std::stringstream error("Couldn't create framebuffer: ");
        switch (status) {
            case GL_FRAMEBUFFER_INCOMPLETE_ATTACHMENT_EXT: (error << "incomplete attachment.\n"); break;
            case GL_FRAMEBUFFER_INCOMPLETE_MISSING_ATTACHMENT_EXT: error << "incomplete missing attachment.\n"; break;
            case GL_FRAMEBUFFER_INCOMPLETE_DIMENSIONS_EXT: error << "incomplete dimensions.\n"; break;
            case GL_FRAMEBUFFER_INCOMPLETE_FORMATS_EXT: error << "incomplete formats.\n"; break;
            case GL_FRAMEBUFFER_INCOMPLETE_DRAW_BUFFER_EXT: error << "incomplete draw buffer.\n"; break;
            case GL_FRAMEBUFFER_INCOMPLETE_READ_BUFFER_EXT: error << "incomplete read buffer.\n"; break;
            case GL_FRAMEBUFFER_UNSUPPORTED: error << "unsupported.\n"; break;
            default: error << "other\n"; break;
        }
        throw std::runtime_error(error.str());
    }

    make_inactive();
}

std::unique_ptr<uint32_t[]> HeadlessView::readPixels() {
    const unsigned int w = width_ * pixelRatio_;
    const unsigned int h = height_ * pixelRatio_;

    auto pixels = util::make_unique<uint32_t[]>(w * h);

    make_active();
    glReadPixels(0, 0, width_, height_, GL_RGBA, GL_UNSIGNED_BYTE, pixels.get());
    make_inactive();

    const int stride = w * 4;
    auto tmp = util::make_unique<char[]>(stride);
    char *rgba = reinterpret_cast<char *>(pixels.get());
    for (int i = 0, j = height_ - 1; i < j; i++, j--) {
        std::memcpy(tmp.get(), rgba + i * stride, stride);
        std::memcpy(rgba + i * stride, rgba + j * stride, stride);
        std::memcpy(rgba + j * stride, tmp.get(), stride);
    }

    return pixels;
}

void HeadlessView::clear_buffers() {
    make_active();

    glBindFramebufferEXT(GL_FRAMEBUFFER_EXT, 0);

    if (fbo) {
        glDeleteFramebuffersEXT(1, &fbo);
        fbo = 0;
    }

    if (fboColor) {
        glDeleteTextures(1, &fboColor);
        fboColor = 0;
    }

    if (fboDepthStencil) {
        glDeleteRenderbuffersEXT(1, &fboDepthStencil);
        fboDepthStencil = 0;
    }

    make_inactive();
}

HeadlessView::~HeadlessView() {
    clear_buffers();

#if MBGL_USE_CGL
    CGLDestroyContext(glContext);
#endif

#if MBGL_USE_GLX
    if (glxPbuffer) {
        glXDestroyPbuffer(xDisplay, glxPbuffer);
        glxPbuffer = 0;
    }

    glXDestroyContext(xDisplay, glContext);
#endif
}

void HeadlessView::notify() {
    // no-op
}

void HeadlessView::notify_map_change(mbgl::MapChange /*change*/, mbgl::timestamp /*delay*/) {
    // no-op
}

void HeadlessView::make_active() {
#if MBGL_USE_CGL
    CGLError error = CGLSetCurrentContext(glContext);
    if (error != kCGLNoError) {
        throw std::runtime_error(std::string("Switching OpenGL context failed:") + CGLErrorString(error) + "\n");
    }
#endif

#if MBGL_USE_GLX
    if (!glXMakeContextCurrent(xDisplay, glxPbuffer, glxPbuffer, glContext)) {
        throw std::runtime_error("Switching OpenGL context failed.\n");
    }
#endif
}

void HeadlessView::make_inactive() {
#if MBGL_USE_CGL
    CGLError error = CGLSetCurrentContext(nullptr);
    if (error != kCGLNoError) {
        throw std::runtime_error(std::string("Removing OpenGL context failed:") + CGLErrorString(error) + "\n");
    }
#endif

#if MBGL_USE_GLX
    if (!glXMakeContextCurrent(xDisplay, 0, 0, nullptr)) {
        throw std::runtime_error("Removing OpenGL context failed.\n");
    }
#endif
}

void HeadlessView::swap() {}

}<|MERGE_RESOLUTION|>--- conflicted
+++ resolved
@@ -95,13 +95,10 @@
     }
 #endif
 
-<<<<<<< HEAD
     // HeadlessView requires packed depth stencil
     gl::isPackedDepthStencilSupported = true;
     gl::isDepth24Supported = true;
 
-=======
->>>>>>> 392150dd
     make_inactive();
 }
 
@@ -125,13 +122,8 @@
     {0, 0},
 };
 
-<<<<<<< HEAD
-GLXContext createCoreProfile(Display *dpy, GLXFBConfig fbconfig, bool& usingGl3OrNewer) {
-    static bool context_creation_failed = false;
-=======
-GLXContext createCoreProfile(Display *dpy, GLXFBConfig fbconfig) {
+GLXContext createCoreProfile(Display *dpy, GLXFBConfig fbConfig, bool& usingGl3OrNewer) {
     static bool contextCreationFailed = false;
->>>>>>> 392150dd
     GLXContext ctx = 0;
 
     // Set the Error Handler to avoid crashing the program when the context creation fails.
@@ -143,29 +135,21 @@
     });
 
     // Try to create core profiles from the highest known version on down.
-<<<<<<< HEAD
     int i = 0;
-    for (; !ctx && core_profile_versions[i].major; i++) {
-        context_creation_failed = false;
-        const int context_flags[] = {
-            GLX_CONTEXT_MAJOR_VERSION_ARB, core_profile_versions[i].major,
-            GLX_CONTEXT_MINOR_VERSION_ARB, core_profile_versions[i].minor,
-=======
-    for (int i = 0; !ctx && coreProfileVersions[i].major; i++) {
+    for (; !ctx && coreProfileVersions[i].major; i++) {
         contextCreationFailed = false;
         const int contextFlags[] = {
             GLX_CONTEXT_MAJOR_VERSION_ARB, coreProfileVersions[i].major,
             GLX_CONTEXT_MINOR_VERSION_ARB, coreProfileVersions[i].minor,
->>>>>>> 392150dd
             0
         };
-        ctx = glXCreateContextAttribsARB(dpy, fbconfig, 0, True, contextFlags);
+        ctx = glXCreateContextAttribsARB(dpy, fbConfig, 0, True, contextFlags);
         if (contextCreationFailed) {
             ctx = 0;
         }
     }
 
-    if (core_profile_versions[i].major >= 3) {
+    if (coreProfileVersions[i].major >= 3) {
         usingGl3OrNewer = true;
     }
 
@@ -202,19 +186,11 @@
 #ifdef GLX_ARB_create_context
     if (glXCreateContextAttribsARB) {
         // Try to create a core profile context.
-<<<<<<< HEAD
-        gl_context = createCoreProfile(x_display, fb_configs[0], usingGl3OrNewer);
-    }
-#endif
-
-    if (gl_context == 0) {
-=======
-        glContext = createCoreProfile(xDisplay, fbConfigs[0]);
-    }
-#endif
-
-    if (!glContext) {
->>>>>>> 392150dd
+        glContext = createCoreProfile(xDisplay, fbConfigs[0], usingGl3OrNewer);
+    }
+#endif
+
+    if (glContext == 0) {
         // Try to create a legacy context
         glContext = glXCreateNewContext(xDisplay, fbConfigs[0], GLX_RGBA_TYPE, 0, True);
         if (glContext) {
