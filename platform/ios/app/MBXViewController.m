#import "MBXViewController.h"

#import "MBXAppDelegate.h"
#import "MBXCustomCalloutView.h"
#import "MBXOfflinePacksTableViewController.h"
#import "MBXAnnotationView.h"
#import "MBXUserLocationAnnotationView.h"

#import "MGLFillStyleLayer.h"

#import <Mapbox/Mapbox.h>
#import <SceneKit/SceneKit.h>

#import <objc/runtime.h>

static const CLLocationCoordinate2D WorldTourDestinations[] = {
    { .latitude = 38.9131982, .longitude = -77.0325453144239 },
    { .latitude = 37.7757368, .longitude = -122.4135302 },
    { .latitude = 12.9810816, .longitude = 77.6368034 },
    { .latitude = -13.15589555, .longitude = -74.2178961777998 },
};

static NSString * const MBXViewControllerAnnotationViewReuseIdentifer = @"MBXViewControllerAnnotationViewReuseIdentifer";

typedef NS_ENUM(NSInteger, MBXSettingsSections) {
    MBXSettingsCoreRendering = 0,
    MBXSettingsAnnotations,
    MBXSettingsRuntimeStyling,
    MBXSettingsMiscellaneous,
};

typedef NS_ENUM(NSInteger, MBXSettingsCoreRenderingRows) {
    MBXSettingsCoreRenderingResetPosition = 0,
    MBXSettingsCoreRenderingTileBoundaries,
    MBXSettingsCoreRenderingTileInfo,
    MBXSettingsCoreRenderingTimestamps,
    MBXSettingsCoreRenderingCollisionBoxes,
    MBXSettingsCoreRenderingOverdrawVisualization,
};

typedef NS_ENUM(NSInteger, MBXSettingsAnnotationsRows) {
    MBXSettingsAnnotations100Views = 0,
    MBXSettingsAnnotations1000Views,
    MBXSettingsAnnotations10000Views,
    MBXSettingsAnnotations100Sprites,
    MBXSettingsAnnotations1000Sprites,
    MBXSettingsAnnotations10000Sprites,
    MBXSettingsAnnotationsTestShapes,
    MBXSettingsAnnotationsCustomCallout,
    MBXSettingsAnnotationsRemoveAnnotations,
};

typedef NS_ENUM(NSInteger, MBXSettingsRuntimeStylingRows) {
    MBXSettingsRuntimeStylingWater = 0,
    MBXSettingsRuntimeStylingRoads,
    MBXSettingsRuntimeStylingRaster,
    MBXSettingsRuntimeStylingGeoJSON,
    MBXSettingsRuntimeStylingSymbols,
    MBXSettingsRuntimeStylingBuildings,
    MBXSettingsRuntimeStylingFerry,
    MBXSettingsRuntimeStylingParks,
    MBXSettingsRuntimeStylingFilteredFill,
    MBXSettingsRuntimeStylingFilteredLines,
    MBXSettingsRuntimeStylingNumericFilteredFill,
    MBXSettingsRuntimeStylingStyleQuery,
};

typedef NS_ENUM(NSInteger, MBXSettingsMiscellaneousRows) {
    MBXSettingsMiscellaneousWorldTour = 0,
    MBXSettingsMiscellaneousCustomUserDot,
    MBXSettingsMiscellaneousPrintLogFile,
    MBXSettingsMiscellaneousDeleteLogFile,
};

@interface MBXDroppedPinAnnotation : MGLPointAnnotation
@end

@implementation MBXDroppedPinAnnotation
@end

@interface MBXCustomCalloutAnnotation : MGLPointAnnotation
@end

@implementation MBXCustomCalloutAnnotation
@end

@interface MBXSpriteBackedAnnotation : MGLPointAnnotation
@end

@implementation MBXSpriteBackedAnnotation
@end

@interface ProgressPolyline : MGLPolyline
@end

@implementation ProgressPolyline
@end

@interface ProgressAnnotation : MGLPointAnnotation
@end

@implementation ProgressAnnotation
@end

@interface MBXViewController () <UITableViewDelegate,
                                 UITableViewDataSource,
                                 MGLMapViewDelegate>

@property (nonatomic) IBOutlet MGLMapView *mapView;
@property (nonatomic) NSInteger styleIndex;
@property (nonatomic) BOOL debugLoggingEnabled;
@property (nonatomic) BOOL customUserLocationAnnnotationEnabled;

@end

@implementation MBXViewController
{
    BOOL _isTouringWorld;

    NSTimer *_timer;
    NSUInteger _index;
    CLLocationDirection _lastHeading;
    NSDate *_lastHeadingUpdate;
}

#pragma mark - Setup & Teardown

+ (void)initialize
{
    if (self == [MBXViewController class])
    {
        [[NSUserDefaults standardUserDefaults] registerDefaults:@{
            @"MBXUserTrackingMode": @(MGLUserTrackingModeNone),
            @"MBXShowsUserLocation": @NO,
            @"MBXDebug": @NO,
        }];
    }
}

- (void)viewDidLoad
{
    [super viewDidLoad];
    
    [[NSNotificationCenter defaultCenter] addObserver:self selector:@selector(saveState:) name:UIApplicationDidEnterBackgroundNotification object:nil];
    [[NSNotificationCenter defaultCenter] addObserver:self selector:@selector(restoreState:) name:UIApplicationWillEnterForegroundNotification object:nil];
    [[NSNotificationCenter defaultCenter] addObserver:self selector:@selector(saveState:) name:UIApplicationWillTerminateNotification object:nil];

    [self restoreState:nil];

    self.debugLoggingEnabled = [[NSUserDefaults standardUserDefaults] boolForKey:@"MGLMapboxMetricsDebugLoggingEnabled"];

    self.navigationController.navigationBarHidden = YES;
    self.mapView.logoView.hidden = YES;
    self.mapView.attributionButton.hidden = YES;
    self.mapView.compassView.hidden = YES;

    [self performSelector:@selector(addHike) withObject:nil afterDelay:0];
}

- (void)addHike {
    self.mapView.styleURL = [MGLStyle satelliteStreetsStyleURLWithVersion:MGLStyleDefaultVersion];

    NSDictionary *hike = [NSJSONSerialization JSONObjectWithData:
                          [NSData dataWithContentsOfFile:
                           [[NSBundle mainBundle] pathForResource:@"polyline"
                                                           ofType:@"geojson"]]
                                                         options:0
                                                           error:nil];

    NSArray *hikeCoordinatePairs = hike[@"features"][0][@"geometry"][@"coordinates"];

    CLLocationCoordinate2D *polylineCoordinates = (CLLocationCoordinate2D *)malloc([hikeCoordinatePairs count] * sizeof(CLLocationCoordinate2D));
    for (NSUInteger i = 0; i < [hikeCoordinatePairs count]; i++) {
        polylineCoordinates[i] = CLLocationCoordinate2DMake([hikeCoordinatePairs[i][1] doubleValue], [hikeCoordinatePairs[i][0] doubleValue]);
    }
    MGLPolyline *fullRoute = [MGLPolyline polylineWithCoordinates:polylineCoordinates count:[hikeCoordinatePairs count]];
    [self.mapView addAnnotation:fullRoute];

    CLLocationCoordinate2D *progressCoordinates = (CLLocationCoordinate2D *)malloc(1 * sizeof(CLLocationCoordinate2D));
    progressCoordinates[0] = polylineCoordinates[0];
    ProgressPolyline *progressRoute = [ProgressPolyline polylineWithCoordinates:progressCoordinates count:1];
    [self.mapView addAnnotation:progressRoute];

    free(polylineCoordinates);
    free(progressCoordinates);

    MGLMapCamera *camera = [MGLMapCamera cameraLookingAtCenterCoordinate:fullRoute.coordinate
                                                            fromDistance:15000
                                                                   pitch:0
                                                                 heading:0];
    self.mapView.camera = camera;

    [self performSelector:@selector(startHikeTour) withObject:nil afterDelay:2];
}

- (void)addTrophyAtCoordinate:(CLLocationCoordinate2D)coordinate
{
    ProgressAnnotation *trophy = [ProgressAnnotation new];
    trophy.coordinate = coordinate;
    [self.mapView addAnnotation:trophy];
}

- (void)startHikeTour {
    MGLPolyline *fullRoute = [self fullRoute];
    ProgressPolyline *progressRoute = [self progressRoute];

    _lastHeadingUpdate = [NSDate date];

    MGLMapCamera *camera = [MGLMapCamera cameraLookingAtCenterCoordinate:fullRoute.coordinates[0]
                                                            fromDistance:500
                                                                   pitch:60
                                                                 heading:0];

    CGFloat fps = 10;
    NSUInteger step = 5;
    [self.mapView setCamera:camera
               withDuration:5
    animationTimingFunction:[CAMediaTimingFunction functionWithName:kCAMediaTimingFunctionEaseOut]
          completionHandler:^{
//        return;
        _timer = [NSTimer timerWithTimeInterval:1/fps
                                        repeats:YES
                                          block:^(NSTimer *timer) {
            if (_index < fullRoute.pointCount) {
                CLLocationCoordinate2D *newPoints = (CLLocationCoordinate2D *)malloc(step * sizeof(CLLocationCoordinate2D));
                for (NSUInteger i = 0; i < step; i++) {
                    if (_index + i < fullRoute.pointCount) {
                        newPoints[i] = fullRoute.coordinates[_index + i];
                    } else {
                        newPoints[i] = fullRoute.coordinates[_index + i - 1];
                    }
                }
                [progressRoute replaceCoordinatesInRange:NSMakeRange(progressRoute.pointCount, step) withCoordinates:newPoints];
                free(newPoints);

                CLLocationCoordinate2D coordinate = fullRoute.coordinates[_index];

                if ((_index > 0 && _index % 500 == 0) || (_index == fullRoute.pointCount - 1))
                {
                    [self addTrophyAtCoordinate:coordinate];
                }
                
                CLLocationDirection heading = fmodf([self headingFromCoordinate:fullRoute.coordinates[(_index > 0 ? _index - 1 : 0)]
                                                                   toCoordinate:coordinate] + 90, 360);
                if ([[NSDate date] timeIntervalSinceDate:_lastHeadingUpdate] < 5) {
                    heading = _lastHeading;
                } else {
                    _lastHeadingUpdate = [NSDate date];
                }
                MGLMapCamera *camera = [MGLMapCamera cameraLookingAtCenterCoordinate:coordinate
                                                                        fromDistance:500
                                                                               pitch:60
                                                                             heading:heading];
                _lastHeading = heading;
                [self.mapView setCamera:camera
                           withDuration:0.25
                animationTimingFunction:[CAMediaTimingFunction functionWithName:kCAMediaTimingFunctionEaseInEaseOut]
                      completionHandler:nil];
            } else {
                [_timer invalidate];
                _timer = nil;
                MGLMapCamera *camera = [MGLMapCamera cameraLookingAtCenterCoordinate:self.mapView.centerCoordinate
                                                                        fromDistance:15000
                                                                               pitch:0
                                                                             heading:0];
                [self.mapView setCamera:camera
                           withDuration:5
                animationTimingFunction:[CAMediaTimingFunction functionWithName:kCAMediaTimingFunctionEaseOut]
                      completionHandler:nil];
            }
            _index += step;
        }];
        [[NSRunLoop mainRunLoop] addTimer:_timer forMode:NSRunLoopCommonModes];
    }];
}

- (MGLPolyline *)fullRoute {
    for (MGLMultiPoint *route in self.mapView.annotations) {
        if ([route isMemberOfClass:[MGLPolyline class]]) {
            return (MGLPolyline *)route;
        }
    }
    return nil;
}

- (ProgressPolyline *)progressRoute {
    for (MGLMultiPoint *route in self.mapView.annotations) {
        if ([route isMemberOfClass:[ProgressPolyline class]]) {
            return (ProgressPolyline *)route;
        }
    }
    return nil;
}

- (CLLocationDirection)headingFromCoordinate:(CLLocationCoordinate2D)c1 toCoordinate:(CLLocationCoordinate2D)c2 {
    float tLat = MGLRadiansFromDegrees(c2.latitude);
    float tLng = MGLRadiansFromDegrees(c2.longitude);
    float fLat = MGLRadiansFromDegrees(c1.latitude);
    float fLng = MGLRadiansFromDegrees(c1.longitude);
    float brng = atan2(sin(tLng - fLng) * cos(tLat), cos(fLat) * sin(tLat) - sin(fLat) * cos(tLat) * cos(tLng - fLng));
    return (CLLocationDirection)fmodf((MGLDegreesFromRadians(brng) + 360), 360);
}

- (void)viewDidAppear:(BOOL)animated
{
    [super viewDidAppear:animated];
    
    if ([MGLAccountManager accessToken].length)
    {
        self.styleIndex = -1;
        [self cycleStyles:self];
    }
    else
    {
        UIAlertController *alertController = [UIAlertController alertControllerWithTitle:@"Access Token" message:@"Enter your Mapbox access token to load Mapbox-hosted tiles and styles:" preferredStyle:UIAlertControllerStyleAlert];
        [alertController addTextFieldWithConfigurationHandler:^(UITextField * _Nonnull textField)
         {
             textField.keyboardType = UIKeyboardTypeURL;
             textField.autocorrectionType = UITextAutocorrectionTypeNo;
             textField.autocapitalizationType = UITextAutocapitalizationTypeNone;
         }];
        
        [alertController addAction:[UIAlertAction actionWithTitle:@"Cancel" style:UIAlertActionStyleCancel handler:nil]];
        UIAlertAction *OKAction = [UIAlertAction actionWithTitle:@"OK" style:UIAlertActionStyleDefault handler:^(UIAlertAction * _Nonnull action)
        {
            UITextField *textField = alertController.textFields.firstObject;
            NSString *accessToken = textField.text;
            [[NSUserDefaults standardUserDefaults] setObject:accessToken forKey:MBXMapboxAccessTokenDefaultsKey];
            [MGLAccountManager setAccessToken:accessToken];
            
            self.styleIndex = -1;
            [self cycleStyles:self];
            [self.mapView reloadStyle:self];
        }];
        [alertController addAction:OKAction];
        
        if ([alertController respondsToSelector:@selector(setPreferredAction:)])
        {
            alertController.preferredAction = OKAction;
        }
        [self presentViewController:alertController animated:YES completion:nil];
    }
}

- (void)saveState:(__unused NSNotification *)notification
{
    NSUserDefaults *defaults = [NSUserDefaults standardUserDefaults];
    NSData *archivedCamera = [NSKeyedArchiver archivedDataWithRootObject:self.mapView.camera];
    [defaults setObject:archivedCamera forKey:@"MBXCamera"];
    [defaults setInteger:self.mapView.userTrackingMode forKey:@"MBXUserTrackingMode"];
    [defaults setBool:self.mapView.showsUserLocation forKey:@"MBXShowsUserLocation"];
    [defaults setInteger:self.mapView.debugMask forKey:@"MBXDebugMask"];
    [defaults synchronize];
}

- (void)restoreState:(__unused NSNotification *)notification
{
    NSUserDefaults *defaults = [NSUserDefaults standardUserDefaults];
    NSData *archivedCamera = [defaults objectForKey:@"MBXCamera"];
    MGLMapCamera *camera = archivedCamera ? [NSKeyedUnarchiver unarchiveObjectWithData:archivedCamera] : nil;
    if (camera)
    {
        self.mapView.camera = camera;
    }
    NSInteger uncheckedTrackingMode = [defaults integerForKey:@"MBXUserTrackingMode"];
    if (uncheckedTrackingMode >= 0 &&
        (NSUInteger)uncheckedTrackingMode >= MGLUserTrackingModeNone &&
        (NSUInteger)uncheckedTrackingMode <= MGLUserTrackingModeFollowWithCourse)
    {
        self.mapView.userTrackingMode = (MGLUserTrackingMode)uncheckedTrackingMode;
    }
    self.mapView.showsUserLocation = [defaults boolForKey:@"MBXShowsUserLocation"];
    NSInteger uncheckedDebugMask = [defaults integerForKey:@"MBXDebugMask"];
    if (uncheckedDebugMask >= 0)
    {
        self.mapView.debugMask = (MGLMapDebugMaskOptions)uncheckedDebugMask;
    }
}

- (UIInterfaceOrientationMask)supportedInterfaceOrientations
{
    return UIInterfaceOrientationMaskAll;
}

- (void)prepareForSegue:(UIStoryboardSegue *)segue sender:(__unused id)sender {
    if ([segue.identifier isEqualToString:@"ShowOfflinePacks"]) {
        MBXOfflinePacksTableViewController *controller = [segue destinationViewController];
        controller.mapView = self.mapView;
    }
}

- (void)dealloc
{
    [[NSNotificationCenter defaultCenter] removeObserver:self];

    [self saveState:nil];
}

#pragma mark - Debugging Interface

- (IBAction)showSettings:(__unused id)sender
{
    UITableViewController *settingsViewController = [[UITableViewController alloc] initWithStyle:UITableViewStyleGrouped];
    settingsViewController.tableView.delegate = self;
    settingsViewController.tableView.dataSource = self;
    settingsViewController.title = @"Debugging";
    settingsViewController.navigationItem.rightBarButtonItem = [[UIBarButtonItem alloc] initWithBarButtonSystemItem:UIBarButtonSystemItemDone target:self action:@selector(dismissSettings:)];
    UINavigationController *wrapper = [[UINavigationController alloc] initWithRootViewController:settingsViewController];
    wrapper.navigationBar.tintColor = self.navigationController.navigationBar.tintColor;
    [self.navigationController presentViewController:wrapper animated:YES completion:nil];
}

- (void)dismissSettings:(__unused id)sender
{
    [self dismissViewControllerAnimated:YES completion:nil];
}

- (NSArray <NSString *> *)settingsSectionTitles
{
    return @[
        @"Core Rendering",
        @"Annotations",
        @"Runtime Styling",
        @"Miscellaneous"
    ];
}

- (NSArray <NSString *> *)settingsTitlesForSection:(NSInteger)section
{
    NSMutableArray *settingsTitles = [NSMutableArray array];

    MGLMapDebugMaskOptions debugMask = self.mapView.debugMask;

    switch (section)
    {
        case MBXSettingsCoreRendering:
            [settingsTitles addObjectsFromArray:@[
                @"Reset Position",
                [NSString stringWithFormat:@"%@ Tile Boundaries",
                    (debugMask & MGLMapDebugTileBoundariesMask ? @"Hide" :@"Show")],
                [NSString stringWithFormat:@"%@ Tile Info",
                    (debugMask & MGLMapDebugTileInfoMask ? @"Hide" :@"Show")],
                [NSString stringWithFormat:@"%@ Tile Timestamps",
                    (debugMask & MGLMapDebugTimestampsMask ? @"Hide" :@"Show")],
                [NSString stringWithFormat:@"%@ Collision Boxes",
                    (debugMask & MGLMapDebugCollisionBoxesMask ? @"Hide" :@"Show")],
                [NSString stringWithFormat:@"%@ Overdraw Visualization",
                    (debugMask & MGLMapDebugOverdrawVisualizationMask ? @"Hide" :@"Show")],
            ]];
            break;
        case MBXSettingsAnnotations:
            [settingsTitles addObjectsFromArray:@[
                @"Add 100 Views",
                @"Add 1,000 Views",
                @"Add 10,000 Views",
                @"Add 100 Sprites",
                @"Add 1,000 Sprites",
                @"Add 10,000 Sprites",
                @"Add Test Shapes",
                @"Add Point With Custom Callout",
                @"Remove Annotations",
            ]];
            break;
        case MBXSettingsRuntimeStyling:
            [settingsTitles addObjectsFromArray:@[
                @"Style Water With Function",
                @"Style Roads With Function",
                @"Add Raster & Apply Function",
                @"Add GeoJSON & Apply Fill",
                @"Style Symbol Color",
                @"Style Building Fill Color",
                @"Style Ferry Line Color",
                @"Remove Parks",
                @"Style Fill With Filter",
                @"Style Lines With Filter",
                @"Style Fill With Numeric Filter",
                @"Style Query For GeoJSON",
            ]];
            break;
        case MBXSettingsMiscellaneous:
            [settingsTitles addObjectsFromArray:@[
                @"Start World Tour",
                [NSString stringWithFormat:@"%@ Custom User Dot", (_customUserLocationAnnnotationEnabled ? @"Disable" : @"Enable")],
            ]];

            if (self.debugLoggingEnabled)
            {
                [settingsTitles addObjectsFromArray:@[
                    @"Print Telemetry Logfile",
                    @"Delete Telemetry Logfile",
                ]];
            };
            break;
        default:
            NSAssert(NO, @"All settings sections should be implemented");
            break;
    }

    return settingsTitles;
}

- (void)performActionForSettingAtIndexPath:(NSIndexPath *)indexPath
{
    switch (indexPath.section)
    {
        case MBXSettingsCoreRendering:
            switch (indexPath.row)
            {
                case MBXSettingsCoreRenderingResetPosition:
                    [self.mapView resetPosition];
                    break;
                case MBXSettingsCoreRenderingTileBoundaries:
                    self.mapView.debugMask ^= MGLMapDebugTileBoundariesMask;
                    break;
                case MBXSettingsCoreRenderingTileInfo:
                    self.mapView.debugMask ^= MGLMapDebugTileInfoMask;
                    break;
                case MBXSettingsCoreRenderingTimestamps:
                    self.mapView.debugMask ^= MGLMapDebugTimestampsMask;
                    break;
                case MBXSettingsCoreRenderingCollisionBoxes:
                    self.mapView.debugMask ^= MGLMapDebugCollisionBoxesMask;
                    break;
                case MBXSettingsCoreRenderingOverdrawVisualization:
                    self.mapView.debugMask ^= MGLMapDebugOverdrawVisualizationMask;
                    break;
                default:
                    NSAssert(NO, @"All core rendering setting rows should be implemented");
                    break;
            }
            break;
        case MBXSettingsAnnotations:
            switch (indexPath.row)
            {
                case MBXSettingsAnnotations100Views:
                    [self parseFeaturesAddingCount:100 usingViews:YES];
                    break;
                case MBXSettingsAnnotations1000Views:
                    [self parseFeaturesAddingCount:1000 usingViews:YES];
                    break;
                case MBXSettingsAnnotations10000Views:
                    [self parseFeaturesAddingCount:10000 usingViews:YES];
                    break;
                case MBXSettingsAnnotations100Sprites:
                    [self parseFeaturesAddingCount:100 usingViews:NO];
                    break;
                case MBXSettingsAnnotations1000Sprites:
                    [self parseFeaturesAddingCount:1000 usingViews:NO];
                    break;
                case MBXSettingsAnnotations10000Sprites:
                    [self parseFeaturesAddingCount:10000 usingViews:NO];
                    break;
                case MBXSettingsAnnotationsTestShapes:
                    [self addTestShapes];
                    break;
                case MBXSettingsAnnotationsCustomCallout:
                    [self addAnnotationWithCustomCallout];
                    break;
                case MBXSettingsAnnotationsRemoveAnnotations:
                    [self.mapView removeAnnotations:self.mapView.annotations];
                    break;
                default:
                    NSAssert(NO, @"All annotations setting rows should be implemented");
                    break;
            }
            break;
        case MBXSettingsRuntimeStyling:
            switch (indexPath.row)
            {
                case MBXSettingsRuntimeStylingWater:
                    [self styleWaterLayer];
                    break;
                case MBXSettingsRuntimeStylingRoads:
                    [self styleRoadLayer];
                    break;
                case MBXSettingsRuntimeStylingRaster:
                    [self styleRasterLayer];
                    break;
                case MBXSettingsRuntimeStylingGeoJSON:
                    [self styleGeoJSONSource];
                    break;
                case MBXSettingsRuntimeStylingSymbols:
                    [self styleSymbolLayer];
                    break;
                case MBXSettingsRuntimeStylingBuildings:
                    [self styleBuildingLayer];
                    break;
                case MBXSettingsRuntimeStylingFerry:
                    [self styleFerryLayer];
                    break;
                case MBXSettingsRuntimeStylingParks:
                    [self removeParkLayer];
                    break;
                case MBXSettingsRuntimeStylingFilteredFill:
                    [self styleFilteredFill];
                    break;
                case MBXSettingsRuntimeStylingFilteredLines:
                    [self styleFilteredLines];
                    break;
                case MBXSettingsRuntimeStylingNumericFilteredFill:
                    [self styleNumericFilteredFills];
                    break;
                case MBXSettingsRuntimeStylingStyleQuery:
                    [self styleQuery];
                    break;
                default:
                    NSAssert(NO, @"All runtime styling setting rows should be implemented");
                    break;
            }
            break;
        case MBXSettingsMiscellaneous:
            switch (indexPath.row)
            {
                case MBXSettingsMiscellaneousWorldTour:
                    [self startWorldTour];
                    break;
                case MBXSettingsMiscellaneousCustomUserDot:
                    [self toggleCustomUserDot];
                    break;
                case MBXSettingsMiscellaneousPrintLogFile:
                    [self printTelemetryLogFile];
                    break;
                case MBXSettingsMiscellaneousDeleteLogFile:
                    [self deleteTelemetryLogFile];
                    break;
                default:
                    NSAssert(NO, @"All miscellaneous setting rows should be implemented");
                    break;
            }
            break;
        default:
            NSAssert(NO, @"All settings sections should be implemented");
            break;
    }
}

- (NSInteger)numberOfSectionsInTableView:(UITableView *)tableView
{
    return [[self settingsSectionTitles] count];
}

- (NSInteger)tableView:(UITableView *)tableView numberOfRowsInSection:(NSInteger)section
{
    return [[self settingsTitlesForSection:section] count];
}

- (NSString *)tableView:(UITableView *)tableView titleForHeaderInSection:(NSInteger)section;
{
    return [[self settingsSectionTitles] objectAtIndex:section];
}

- (UITableViewCell *)tableView:(UITableView *)tableView cellForRowAtIndexPath:(NSIndexPath *)indexPath
{
    UITableViewCell *cell = [[UITableViewCell alloc] initWithStyle:UITableViewCellStyleDefault reuseIdentifier:nil];

    cell.textLabel.text = [[self settingsTitlesForSection:indexPath.section] objectAtIndex:indexPath.row];

    return cell;
}

- (void)tableView:(UITableView *)tableView didSelectRowAtIndexPath:(NSIndexPath *)indexPath
{
    [tableView deselectRowAtIndexPath:indexPath animated:NO];

    [self dismissViewControllerAnimated:YES completion:^
    {
        [self performActionForSettingAtIndexPath:indexPath];
    }];
}

#pragma mark - Debugging Actions

- (void)parseFeaturesAddingCount:(NSUInteger)featuresCount usingViews:(BOOL)useViews
{
    [self.mapView removeAnnotations:self.mapView.annotations];

    dispatch_async(dispatch_get_global_queue(DISPATCH_QUEUE_PRIORITY_DEFAULT, 0), ^
    {
        NSData *featuresData = [NSData dataWithContentsOfFile:[[NSBundle mainBundle] pathForResource:@"points" ofType:@"geojson"]];

        id features = [NSJSONSerialization JSONObjectWithData:featuresData
                                                      options:0
                                                        error:nil];

        if ([features isKindOfClass:[NSDictionary class]])
        {
            NSMutableArray *annotations = [NSMutableArray array];

            for (NSDictionary *feature in features[@"features"])
            {
                CLLocationCoordinate2D coordinate = CLLocationCoordinate2DMake([feature[@"geometry"][@"coordinates"][1] doubleValue],
                                                                               [feature[@"geometry"][@"coordinates"][0] doubleValue]);
                NSString *title = feature[@"properties"][@"NAME"];

                MGLPointAnnotation *annotation = (useViews ? [MGLPointAnnotation new] : [MBXSpriteBackedAnnotation new]);

                annotation.coordinate = coordinate;
                annotation.title = title;

                [annotations addObject:annotation];

                if (annotations.count == featuresCount) break;
            }

            dispatch_async(dispatch_get_main_queue(), ^
            {
                [self.mapView addAnnotations:annotations];
                [self.mapView showAnnotations:annotations animated:YES];
            });
        }
    });
}

- (void)addTestShapes
{
    // Pacific Northwest triangle
    //
    CLLocationCoordinate2D triangleCoordinates[3] =
    {
        CLLocationCoordinate2DMake(44, -122),
        CLLocationCoordinate2DMake(46, -122),
        CLLocationCoordinate2DMake(46, -121)
    };

    MGLPolygon *triangle = [MGLPolygon polygonWithCoordinates:triangleCoordinates count:3];

    [self.mapView addAnnotation:triangle];

    // Orcas Island, WA hike polyline
    //
    NSDictionary *hike = [NSJSONSerialization JSONObjectWithData:
                             [NSData dataWithContentsOfFile:
                                 [[NSBundle mainBundle] pathForResource:@"polyline" ofType:@"geojson"]]
                                                         options:0
                                                           error:nil];

    NSArray *hikeCoordinatePairs = hike[@"features"][0][@"geometry"][@"coordinates"];

    CLLocationCoordinate2D *polylineCoordinates = (CLLocationCoordinate2D *)malloc([hikeCoordinatePairs count] * sizeof(CLLocationCoordinate2D));

    for (NSUInteger i = 0; i < [hikeCoordinatePairs count]; i++)
    {
        polylineCoordinates[i] = CLLocationCoordinate2DMake([hikeCoordinatePairs[i][1] doubleValue], [hikeCoordinatePairs[i][0] doubleValue]);
    }

    MGLPolyline *polyline = [MGLPolyline polylineWithCoordinates:polylineCoordinates
                                                           count:[hikeCoordinatePairs count]];

    [self.mapView addAnnotation:polyline];

    free(polylineCoordinates);

    // PA/NJ/DE polygons
    //
    NSDictionary *threestates = [NSJSONSerialization JSONObjectWithData:
                          [NSData dataWithContentsOfFile:
                           [[NSBundle mainBundle] pathForResource:@"threestates" ofType:@"geojson"]]
                                                         options:0
                                                           error:nil];

    for (NSDictionary *feature in threestates[@"features"])
    {
        NSArray *stateCoordinatePairs = feature[@"geometry"][@"coordinates"];

        while ([stateCoordinatePairs count] == 1) stateCoordinatePairs = stateCoordinatePairs[0];

        CLLocationCoordinate2D *polygonCoordinates = (CLLocationCoordinate2D *)malloc([stateCoordinatePairs count] * sizeof(CLLocationCoordinate2D));

        for (NSUInteger i = 0; i < [stateCoordinatePairs count]; i++)
        {
            polygonCoordinates[i] = CLLocationCoordinate2DMake([stateCoordinatePairs[i][1] doubleValue], [stateCoordinatePairs[i][0] doubleValue]);
        }

        MGLPolygon *polygon = [MGLPolygon polygonWithCoordinates:polygonCoordinates count:[stateCoordinatePairs count]];

        [self.mapView addAnnotation:polygon];

        free(polygonCoordinates);
    }

    // Null Island polygon with an interior hole
    //
    CLLocationCoordinate2D innerCoordinates[] = {
        CLLocationCoordinate2DMake(-5, -5),
        CLLocationCoordinate2DMake(-5, 5),
        CLLocationCoordinate2DMake(5, 5),
        CLLocationCoordinate2DMake(5, -5),
    };
    MGLPolygon *innerPolygon = [MGLPolygon polygonWithCoordinates:innerCoordinates count:sizeof(innerCoordinates) / sizeof(innerCoordinates[0])];
    CLLocationCoordinate2D outerCoordinates[] = {
        CLLocationCoordinate2DMake(-10, -10),
        CLLocationCoordinate2DMake(-10, 10),
        CLLocationCoordinate2DMake(10, 10),
        CLLocationCoordinate2DMake(10, -10),
    };
    MGLPolygon *outerPolygon = [MGLPolygon polygonWithCoordinates:outerCoordinates count:sizeof(outerCoordinates) / sizeof(outerCoordinates[0]) interiorPolygons:@[innerPolygon]];
    [self.mapView addAnnotation:outerPolygon];
}

- (void)addAnnotationWithCustomCallout
{
    [self.mapView removeAnnotations:self.mapView.annotations];

    MBXCustomCalloutAnnotation *annotation = [[MBXCustomCalloutAnnotation alloc] init];
    annotation.coordinate = CLLocationCoordinate2DMake(48.8533940, 2.3775439);
    annotation.title = @"Custom Callout";

    [self.mapView addAnnotation:annotation];
    [self.mapView showAnnotations:@[annotation] animated:YES];
}

- (void)styleWaterLayer
{
    MGLFillStyleLayer *waterLayer = (MGLFillStyleLayer *)[self.mapView.style layerWithIdentifier:@"water"];
    MGLStyleValue *waterColorFunction = [MGLStyleValue<UIColor *> valueWithStops:@{
        @6.0f: [MGLStyleValue<UIColor *> valueWithRawValue:[UIColor yellowColor]],
        @8.0f: [MGLStyleValue<UIColor *> valueWithRawValue:[UIColor blueColor]],
        @10.0f: [MGLStyleValue<UIColor *> valueWithRawValue:[UIColor redColor]],
        @12.0f: [MGLStyleValue<UIColor *> valueWithRawValue:[UIColor greenColor]],
        @14.0f: [MGLStyleValue<UIColor *> valueWithRawValue:[UIColor blueColor]],
    }];
    waterLayer.fillColor = waterColorFunction;

    MGLStyleValue *fillAntialias = [MGLStyleValue<NSNumber *> valueWithStops:@{
        @11: [MGLStyleValue<NSNumber *> valueWithRawValue:@YES],
        @12: [MGLStyleValue<NSNumber *> valueWithRawValue:@NO],
        @13: [MGLStyleValue<NSNumber *> valueWithRawValue:@YES],
        @14: [MGLStyleValue<NSNumber *> valueWithRawValue:@NO],
        @15: [MGLStyleValue<NSNumber *> valueWithRawValue:@YES],
    }];
    waterLayer.fillAntialias = fillAntialias;
}

- (void)styleRoadLayer
{
    MGLLineStyleLayer *roadLayer = (MGLLineStyleLayer *)[self.mapView.style layerWithIdentifier:@"road-primary"];
    roadLayer.lineColor = [MGLStyleValue<UIColor *> valueWithRawValue:[UIColor blackColor]];
    MGLStyleValue *lineWidthFunction = [MGLStyleValue<NSNumber *> valueWithStops:@{}];

    MGLStyleValue *roadLineColor = [MGLStyleValue<UIColor *> valueWithStops:@{
        @10: [MGLStyleValue<UIColor *> valueWithRawValue:[UIColor purpleColor]],
        @13: [MGLStyleValue<UIColor *> valueWithRawValue:[UIColor yellowColor]],
        @16: [MGLStyleValue<UIColor *> valueWithRawValue:[UIColor cyanColor]],
    }];
    roadLayer.lineColor = roadLineColor;
    roadLayer.lineWidth = lineWidthFunction;
    roadLayer.lineGapWidth = lineWidthFunction;

    roadLayer.visible = YES;
    roadLayer.maximumZoomLevel = 15;
    roadLayer.minimumZoomLevel = 13;
}

- (void)styleRasterLayer
{
    NSURL *rasterURL = [NSURL URLWithString:@"mapbox://mapbox.satellite"];
    MGLRasterSource *rasterSource = [[MGLRasterSource alloc] initWithIdentifier:@"my-raster-source" URL:rasterURL tileSize:512];
    [self.mapView.style addSource:rasterSource];

    MGLRasterStyleLayer *rasterLayer = [[MGLRasterStyleLayer alloc] initWithIdentifier:@"my-raster-layer" source:rasterSource];
    MGLStyleValue *opacityFunction = [MGLStyleValue<NSNumber *> valueWithStops:@{
        @20.0f: [MGLStyleValue<NSNumber *> valueWithRawValue:@1.0f],
        @5.0f: [MGLStyleValue<NSNumber *> valueWithRawValue:@0.0f],
    }];
    rasterLayer.rasterOpacity = opacityFunction;
    [self.mapView.style addLayer:rasterLayer];
}

- (void)styleGeoJSONSource
{
    NSString *filePath = [[NSBundle bundleForClass:self.class] pathForResource:@"amsterdam" ofType:@"geojson"];
    NSURL *geoJSONURL = [NSURL fileURLWithPath:filePath];
    MGLGeoJSONSource *source = [[MGLGeoJSONSource alloc] initWithIdentifier:@"ams" URL:geoJSONURL options:nil];
    [self.mapView.style addSource:source];

    MGLFillStyleLayer *fillLayer = [[MGLFillStyleLayer alloc] initWithIdentifier:@"test" source:source];
    fillLayer.fillColor = [MGLStyleValue<UIColor *> valueWithRawValue:[UIColor purpleColor]];
    [self.mapView.style addLayer:fillLayer];
}

- (void)styleSymbolLayer
{
    MGLSymbolStyleLayer *stateLayer = (MGLSymbolStyleLayer *)[self.mapView.style layerWithIdentifier:@"state-label-lg"];
    stateLayer.textColor = [MGLStyleValue<UIColor *> valueWithRawValue:[UIColor redColor]];
}

- (void)styleBuildingLayer
{
    MGLFillStyleLayer *buildingLayer = (MGLFillStyleLayer *)[self.mapView.style layerWithIdentifier:@"building"];
    buildingLayer.fillColor = [MGLStyleValue<UIColor *> valueWithRawValue:[UIColor blackColor]];
}

- (void)styleFerryLayer
{
    MGLLineStyleLayer *ferryLineLayer = (MGLLineStyleLayer *)[self.mapView.style layerWithIdentifier:@"ferry"];
    ferryLineLayer.lineColor = [MGLStyleValue<UIColor *> valueWithRawValue:[UIColor redColor]];
}

- (void)removeParkLayer
{
    MGLFillStyleLayer *parkLayer = (MGLFillStyleLayer *)[self.mapView.style layerWithIdentifier:@"park"];
    [self.mapView.style removeLayer:parkLayer];
}

- (void)styleFilteredFill
{
    // set style and focus on Texas
    [self.mapView setStyleURL:[NSURL fileURLWithPath:[[NSBundle mainBundle] pathForResource:@"fill_filter_style" ofType:@"json"]]];
    [self.mapView setCenterCoordinate:CLLocationCoordinate2DMake(31, -100) zoomLevel:3 animated:NO];

    // after slight delay, fill in Texas (atypical use; we want to clearly see the change for test purposes)
    dispatch_after(dispatch_time(DISPATCH_TIME_NOW, (int64_t)(2 * NSEC_PER_SEC)), dispatch_get_main_queue(), ^
    {
        MGLFillStyleLayer *statesLayer = (MGLFillStyleLayer *)[self.mapView.style layerWithIdentifier:@"states"];

        // filter
        statesLayer.predicate = [NSPredicate predicateWithFormat:@"name == 'Texas'"];

        // paint properties
        statesLayer.fillColor = [MGLStyleValue<UIColor *> valueWithRawValue:[UIColor redColor]];
        statesLayer.fillOpacity = [MGLStyleValue<NSNumber *> valueWithRawValue:@0.25];
    });
}

- (void)styleFilteredLines
{
    // set style and focus on lower 48
    [self.mapView setStyleURL:[NSURL fileURLWithPath:[[NSBundle mainBundle] pathForResource:@"line_filter_style" ofType:@"json"]]];
    [self.mapView setCenterCoordinate:CLLocationCoordinate2DMake(40, -97) zoomLevel:5 animated:NO];

    // after slight delay, change styling for all Washington-named counties  (atypical use; we want to clearly see the change for test purposes)
    dispatch_after(dispatch_time(DISPATCH_TIME_NOW, (int64_t)(2 * NSEC_PER_SEC)), dispatch_get_main_queue(), ^
    {
        MGLLineStyleLayer *countiesLayer = (MGLLineStyleLayer *)[self.mapView.style layerWithIdentifier:@"counties"];

        // filter
        countiesLayer.predicate = [NSPredicate predicateWithFormat:@"NAME10 == 'Washington'"];

        // paint properties
        countiesLayer.lineColor = [MGLStyleValue<UIColor *> valueWithRawValue:[UIColor redColor]];
        countiesLayer.lineOpacity = [MGLStyleValue<NSNumber *> valueWithRawValue:@0.75];
        countiesLayer.lineWidth = [MGLStyleValue<NSNumber *> valueWithRawValue:@5];
    });
}

- (void)styleNumericFilteredFills
{
    // set style and focus on lower 48
    [self.mapView setStyleURL:[NSURL fileURLWithPath:[[NSBundle mainBundle] pathForResource:@"numeric_filter_style" ofType:@"json"]]];
    [self.mapView setCenterCoordinate:CLLocationCoordinate2DMake(40, -97) zoomLevel:5 animated:NO];

    // after slight delay, change styling for regions 200-299 (atypical use; we want to clearly see the change for test purposes)
    dispatch_after(dispatch_time(DISPATCH_TIME_NOW, (int64_t)(2 * NSEC_PER_SEC)), dispatch_get_main_queue(), ^
    {
        MGLFillStyleLayer *regionsLayer = (MGLFillStyleLayer *)[self.mapView.style layerWithIdentifier:@"regions"];

        // filter (testing both inline and format strings)
        regionsLayer.predicate = [NSPredicate predicateWithFormat:@"HRRNUM >= %@ AND HRRNUM < 300", @(200)];

        // paint properties
        regionsLayer.fillColor = [MGLStyleValue<UIColor *> valueWithRawValue:[UIColor blueColor]];
        regionsLayer.fillOpacity = [MGLStyleValue<NSNumber *> valueWithRawValue:@0.5];
    });
}


- (void)styleQuery
{
    CGRect queryRect = CGRectInset(self.mapView.bounds, 100, 200);
    NSArray *features = [self.mapView visibleFeaturesInRect:queryRect];
    
    NSString *querySourceID = @"query-source-id";
    NSString *queryLayerID = @"query-layer-id";
    
    // RTE if you don't remove the layer first
    // RTE if you pass a nill layer to remove layer
    MGLStyleLayer *layer = [self.mapView.style layerWithIdentifier:queryLayerID];
    if (layer) {
        [self.mapView.style removeLayer:layer];
    }
    
    // RTE if you pass a nill source to remove source
    MGLSource *source = [self.mapView.style sourceWithIdentifier:querySourceID];
    if (source) {
        [self.mapView.style removeSource:source];
    }
    
    
    dispatch_async(dispatch_get_main_queue(), ^{
        MGLGeoJSONSource *source = [[MGLGeoJSONSource alloc] initWithIdentifier:querySourceID features:features options:nil];
        [self.mapView.style addSource:source];
        
        MGLFillStyleLayer *fillLayer = [[MGLFillStyleLayer alloc] initWithIdentifier:queryLayerID source:source];
        fillLayer.fillColor = [MGLStyleConstantValue<UIColor *> valueWithRawValue:[UIColor blueColor]];
        fillLayer.fillOpacity = [MGLStyleConstantValue<NSNumber *> valueWithRawValue:@0.5];
        [self.mapView.style addLayer:fillLayer];
    });
}

- (IBAction)startWorldTour
{
    _isTouringWorld = YES;

    [self.mapView removeAnnotations:self.mapView.annotations];
    NSUInteger numberOfAnnotations = sizeof(WorldTourDestinations) / sizeof(WorldTourDestinations[0]);
    NSMutableArray *annotations = [NSMutableArray arrayWithCapacity:numberOfAnnotations];
    for (NSUInteger i = 0; i < numberOfAnnotations; i++)
    {
        MBXDroppedPinAnnotation *annotation = [[MBXDroppedPinAnnotation alloc] init];
        annotation.coordinate = WorldTourDestinations[i];
        [annotations addObject:annotation];
    }
    [self.mapView addAnnotations:annotations];
    [self continueWorldTourWithRemainingAnnotations:annotations];
}

- (void)continueWorldTourWithRemainingAnnotations:(NS_MUTABLE_ARRAY_OF(MGLPointAnnotation *) *)annotations
{
    MGLPointAnnotation *nextAnnotation = annotations.firstObject;
    if (!nextAnnotation || !_isTouringWorld)
    {
        _isTouringWorld = NO;
        return;
    }

    [annotations removeObjectAtIndex:0];
    MGLMapCamera *camera = [MGLMapCamera cameraLookingAtCenterCoordinate:nextAnnotation.coordinate
                                                            fromDistance:10
                                                                   pitch:arc4random_uniform(60)
                                                                 heading:arc4random_uniform(360)];
    __weak MBXViewController *weakSelf = self;
    [self.mapView flyToCamera:camera completionHandler:^{
        MBXViewController *strongSelf = weakSelf;
        [strongSelf performSelector:@selector(continueWorldTourWithRemainingAnnotations:)
                         withObject:annotations
                         afterDelay:2];
    }];
}

- (void)toggleCustomUserDot
{
    _customUserLocationAnnnotationEnabled = !_customUserLocationAnnnotationEnabled;
    self.mapView.showsUserLocation = NO;
    self.mapView.userTrackingMode = MGLUserTrackingModeFollow;
}

- (void)printTelemetryLogFile
{
    NSString *fileContents = [NSString stringWithContentsOfFile:[self telemetryDebugLogFilePath] encoding:NSUTF8StringEncoding error:nil];
    NSLog(@"%@", fileContents);
}

- (void)deleteTelemetryLogFile
{
    NSString *filePath = [self telemetryDebugLogFilePath];
    if ([[NSFileManager defaultManager] isDeletableFileAtPath:filePath])
    {
        NSError *error;
        BOOL success = [[NSFileManager defaultManager] removeItemAtPath:filePath error:&error];
        if (success) {
            NSLog(@"Deleted telemetry log.");
        } else {
            NSLog(@"Error deleting telemetry log: %@", error.localizedDescription);
        }
    }
}

- (NSString *)telemetryDebugLogFilePath
{
    NSDateFormatter *dateFormatter = [[NSDateFormatter alloc] init];
    [dateFormatter setDateFormat:@"yyyy'-'MM'-'dd"];
    [dateFormatter setTimeZone:[NSTimeZone systemTimeZone]];
    NSString *filePath = [[NSSearchPathForDirectoriesInDomains(NSDocumentDirectory, NSUserDomainMask, YES) firstObject] stringByAppendingPathComponent:[NSString stringWithFormat:@"telemetry_log-%@.json", [dateFormatter stringFromDate:[NSDate date]]]];

    return filePath;
}

#pragma mark - User Actions

- (IBAction)handleLongPress:(UILongPressGestureRecognizer *)longPress
{
    if (longPress.state == UIGestureRecognizerStateBegan)
    {
        CGPoint point = [longPress locationInView:longPress.view];
        NSArray *features = [self.mapView visibleFeaturesAtPoint:point];
        NSString *title;
        for (id <MGLFeature> feature in features) {
            if (!title) {
                title = [feature attributeForKey:@"name_en"] ?: [feature attributeForKey:@"name"];
            }
        }
        
        MBXDroppedPinAnnotation *pin = [[MBXDroppedPinAnnotation alloc] init];
        pin.coordinate = [self.mapView convertPoint:point
                                 toCoordinateFromView:self.mapView];
        pin.title = title ?: @"Dropped Pin";
        pin.subtitle = [[[MGLCoordinateFormatter alloc] init] stringFromCoordinate:pin.coordinate];
        // Calling `addAnnotation:` on mapView is not required since `selectAnnotation:animated` has the side effect of adding the annotation if required
        [self.mapView selectAnnotation:pin animated:YES];
    }
}

- (IBAction)cycleStyles:(__unused id)sender
{
    static NSArray *styleNames;
    static NSArray *styleURLs;
    
    static dispatch_once_t onceToken;
    dispatch_once(&onceToken, ^{
        styleNames = @[
            @"Streets",
            @"Outdoors",
            @"Light",
            @"Dark",
            @"Satellite",
            @"Satellite Streets",
        ];
        styleURLs = @[
            [MGLStyle streetsStyleURLWithVersion:MGLStyleDefaultVersion],
            [MGLStyle outdoorsStyleURLWithVersion:MGLStyleDefaultVersion],
            [MGLStyle lightStyleURLWithVersion:MGLStyleDefaultVersion],
            [MGLStyle darkStyleURLWithVersion:MGLStyleDefaultVersion],
            [MGLStyle satelliteStyleURLWithVersion:MGLStyleDefaultVersion],
            [MGLStyle satelliteStreetsStyleURLWithVersion:MGLStyleDefaultVersion],
        ];
        NSAssert(styleNames.count == styleURLs.count, @"Style names and URLs don’t match.");
        
        // Make sure defaultStyleURLs is up-to-date.
        unsigned numMethods = 0;
        Method *methods = class_copyMethodList(object_getClass([MGLStyle class]), &numMethods);
        unsigned numStyleURLMethods = 0;
        for (NSUInteger i = 0; i < numMethods; i++) {
            Method method = methods[i];
            if (method_getNumberOfArguments(method) == 3 /* _cmd, self, version */) {
                SEL selector = method_getName(method);
                NSString *name = @(sel_getName(selector));
                if ([name hasSuffix:@"StyleURLWithVersion:"]) {
                    numStyleURLMethods += 1;
                }
            }
        }
        NSAssert(numStyleURLMethods == styleNames.count,
                 @"MGLStyle provides %u default styles but iosapp only knows about %lu of them.",
                 numStyleURLMethods, (unsigned long)styleNames.count);
    });
    
    self.styleIndex = (self.styleIndex + 1) % styleNames.count;

    self.mapView.styleURL = styleURLs[self.styleIndex];
    
    UIButton *titleButton = (UIButton *)self.navigationItem.titleView;
    [titleButton setTitle:styleNames[self.styleIndex] forState:UIControlStateNormal];
}

- (IBAction)locateUser:(id)sender
{
    MGLUserTrackingMode nextMode;
    NSString *nextAccessibilityValue;
    switch (self.mapView.userTrackingMode) {
        case MGLUserTrackingModeNone:
            nextMode = MGLUserTrackingModeFollow;
            nextAccessibilityValue = @"Follow location";
            break;
        case MGLUserTrackingModeFollow:
            nextMode = MGLUserTrackingModeFollowWithHeading;
            nextAccessibilityValue = @"Follow location and heading";
            break;
        case MGLUserTrackingModeFollowWithHeading:
            nextMode = MGLUserTrackingModeFollowWithCourse;
            nextAccessibilityValue = @"Follow course";
            break;
        case MGLUserTrackingModeFollowWithCourse:
            nextMode = MGLUserTrackingModeNone;
            nextAccessibilityValue = @"Off";
            break;
    }
    self.mapView.userTrackingMode = nextMode;
    [sender setAccessibilityValue:nextAccessibilityValue];
}

#pragma mark - Map Delegate

- (MGLAnnotationView *)mapView:(MGLMapView *)mapView viewForAnnotation:(id<MGLAnnotation>)annotation
{
    if ([annotation isKindOfClass:[ProgressAnnotation class]])
    {
        MGLAnnotationView *view = [[MGLAnnotationView alloc] initWithReuseIdentifier:@"Trophy"];
        view.scalesWithViewingDistance = NO;
        view.frame = CGRectMake(0, 0, 40, 40);

//        view.backgroundColor = [[UIColor orangeColor] colorWithAlphaComponent:0.5];
//        view.layer.cornerRadius = view.frame.size.width / 2;
//        view.layer.borderColor = [[[UIColor whiteColor] colorWithAlphaComponent:0.5] CGColor];
//        view.layer.borderWidth = 2;

        UIGraphicsBeginImageContextWithOptions(view.bounds.size, NO, [[UIScreen mainScreen] scale]);
        CGContextRef context = UIGraphicsGetCurrentContext();

        CGContextMoveToPoint(context, 0, 0);
        CGContextAddLineToPoint(context, 70, 0);
        CGContextAddLineToPoint(context, 70, 10);
        CGContextAddLineToPoint(context, 60, 10);
        CGContextAddArc(context, 40, 10, 20, MGLRadiansFromDegrees(0), MGLRadiansFromDegrees(90), 0);
        CGContextAddLineToPoint(context, 40, 30);
        CGContextAddLineToPoint(context, 40, 60);
        CGContextAddLineToPoint(context, 50, 60);
        CGContextAddLineToPoint(context, 50, 70);
        CGContextAddLineToPoint(context, 20, 70);
        CGContextAddLineToPoint(context, 20, 60);
        CGContextAddLineToPoint(context, 30, 60);
        CGContextAddLineToPoint(context, 30, 30);
        CGContextAddArc(context, 30, 10, 20, MGLRadiansFromDegrees(90), MGLRadiansFromDegrees(180), 0);
        CGContextAddLineToPoint(context, 10, 10);
        CGContextAddLineToPoint(context, 0, 10);
        CGContextAddLineToPoint(context, 0, 0);

        CGContextScaleCTM(context, 1, -1);

        CGPathRef path = CGContextCopyPath(context);
        UIBezierPath *bezierPath = [UIBezierPath bezierPathWithCGPath:path];
        CGPathRelease(path);

//        CGContextSetStrokeColorWithColor(context, [[UIColor orangeColor] CGColor]);
//        CGContextStrokePath(context);



//        UIImage *image = UIGraphicsGetImageFromCurrentImageContext();
        UIGraphicsEndImageContext();
//        view.backgroundColor = [UIColor colorWithPatternImage:image];

        SCNView *sceneView = [[SCNView alloc] initWithFrame:view.bounds options:nil];
        sceneView.backgroundColor = [UIColor clearColor];
        sceneView.allowsCameraControl = YES;
        [view addSubview:sceneView];

        SCNScene *scene = [SCNScene scene];
        sceneView.scene = scene;

//        SCNSphere *sphere = [SCNSphere sphereWithRadius:0.5];
//        sphere.firstMaterial.diffuse.contents = [UIColor redColor];

        SCNShape *trophy = [SCNShape shapeWithPath:bezierPath extrusionDepth:20];
//        trophy.firstMaterial.lightingModelName = SCNLightingModelPhysicallyBased;
//        trophy.firstMaterial.diffuse.contents = [UIColor colorWithRed:224.f/255.f green:205.f/255.f blue:100.f/255.f alpha:1];
//        trophy.firstMaterial.metalness.contents = [UIColor whiteColor];
//        trophy.firstMaterial.roughness.contents = [UIColor grayColor];
        SCNMaterial *material = [SCNMaterial material];
        material.diffuse.contents = [UIColor blackColor];
        NSArray *mapArray = @[
            [UIImage imageNamed:@"right.jpg"],
            [UIImage imageNamed:@"left.jpg"],
            [UIImage imageNamed:@"top.jpg"],
            [UIImage imageNamed:@"bottom.jpg"],
            [UIImage imageNamed:@"back.jpg"],
            [UIImage imageNamed:@"front.jpg"]
        ];
        material.reflective.contents = mapArray;
        material.specular.contents = [UIColor colorWithRed:224.f/255.f green:205.f/255.f blue:100.f/255.f alpha:1];
        material.shininess = 75;
        trophy.materials = @[material];
        trophy.chamferMode = SCNChamferModeBoth;
        trophy.chamferRadius = 2;

        SCNNode *node = [SCNNode nodeWithGeometry:trophy];
//        SCNNode *node = [SCNNode nodeWithGeometry:sphere];
        node.pivot = SCNMatrix4MakeTranslation(35, 1, 1);
        node.rotation = SCNVector4Make(0, 1, 0, MGLRadiansFromDegrees(10));
//        node.position = SCNVector3Make(0, 0, -1000);
        [scene.rootNode addChildNode:node];

        node.opacity = 0;
        [SCNTransaction begin];
        [SCNTransaction setAnimationDuration:1];
        node.opacity = 1;
        [SCNTransaction commit];

//        SCNCamera *camera = [SCNCamera camera];
//        SCNNode *cameraNode = [SCNNode node];
//        cameraNode.camera = camera;
//        cameraNode.position = SCNVector3Make(0, 0, 110);
//        [scene.rootNode addChildNode:cameraNode];

        SCNNode *lightNode = [SCNNode node];
        lightNode.light = [SCNLight light];
        lightNode.light.type = SCNLightTypeOmni;
        lightNode.position = SCNVector3Make(200, 50, 0);
        [scene.rootNode addChildNode:lightNode];

        SCNNode *ambientLightNode = [SCNNode node];
        ambientLightNode.light = [SCNLight light];
        ambientLightNode.light.type = SCNLightTypeAmbient;
        ambientLightNode.light.color = [UIColor whiteColor];
        [scene.rootNode addChildNode:ambientLightNode];

        [self performSelector:@selector(animateTrophy) withObject:nil afterDelay:0.5];

        return view;
    }

    if (annotation == mapView.userLocation)
    {
        if (_customUserLocationAnnnotationEnabled)
        {
            MBXUserLocationAnnotationView *annotationView = [[MBXUserLocationAnnotationView alloc] initWithFrame:CGRectZero];
            annotationView.frame = CGRectMake(0, 0, annotationView.intrinsicContentSize.width, annotationView.intrinsicContentSize.height);
            return annotationView;
        }

        return nil;
    }
    // Use GL backed pins for dropped pin annotations
    if ([annotation isKindOfClass:[MBXDroppedPinAnnotation class]] || [annotation isKindOfClass:[MBXSpriteBackedAnnotation class]])
    {
        return nil;
    }
    
    MBXAnnotationView *annotationView = (MBXAnnotationView *)[mapView dequeueReusableAnnotationViewWithIdentifier:MBXViewControllerAnnotationViewReuseIdentifer];
    if (!annotationView)
    {
        annotationView = [[MBXAnnotationView alloc] initWithReuseIdentifier:MBXViewControllerAnnotationViewReuseIdentifer];
        annotationView.frame = CGRectMake(0, 0, 10, 10);
        annotationView.backgroundColor = [UIColor whiteColor];

        // Note that having two long press gesture recognizers on overlapping
        // views (`self.view` & `annotationView`) will cause weird behaviour.
        // Comment out the pin dropping functionality in the handleLongPress:
        // method in this class to make draggable annotation views play nice.
        annotationView.draggable = YES;
        
        // Uncomment to force annotation view to maintain a constant size when
        // the map is tilted. By default, annotation views will shrink and grow
        // as they move towards and away from the horizon. Relatedly, annotations
        // backed by GL sprites currently ONLY scale with viewing distance.
        // annotationView.scalesWithViewingDistance = NO;
    } else {
        // orange indicates that the annotation view was reused
        annotationView.backgroundColor = [UIColor orangeColor];
    }
    return annotationView;
}

- (void)animateTrophy
{
    for (id <MGLAnnotation> annotation in self.mapView.annotations)
    {
        if ([annotation isKindOfClass:[MGLPointAnnotation class]])
        {
            SCNNode *node = [[[[(SCNView *)([[[self.mapView viewForAnnotation:annotation] subviews] firstObject]) scene] rootNode] childNodes] firstObject];

            [SCNTransaction begin];
            [SCNTransaction setAnimationDuration:2];
            [SCNTransaction setAnimationTimingFunction:[CAMediaTimingFunction functionWithName:kCAMediaTimingFunctionEaseOut]];
            node.rotation = SCNVector4Make(0, 1, 0, MGLRadiansFromDegrees(360 * 4) + node.rotation.w);
            [SCNTransaction setCompletionBlock:^
            {
                [SCNTransaction begin];
                [SCNTransaction setAnimationDuration:1];
                node.opacity = 0;
                [SCNTransaction setCompletionBlock:^
                {
                    [self.mapView removeAnnotation:annotation];
                }];
                [SCNTransaction commit];
            }];
            [SCNTransaction commit];
        }
    }
}

- (MGLAnnotationImage *)mapView:(MGLMapView * __nonnull)mapView imageForAnnotation:(id <MGLAnnotation> __nonnull)annotation
{
    if ([annotation isKindOfClass:[MBXDroppedPinAnnotation class]] || [annotation isKindOfClass:[MBXCustomCalloutAnnotation class]])
    {
        return nil; // use default marker
    }

    NSAssert([annotation isKindOfClass:[MBXSpriteBackedAnnotation class]], @"Annotations should be sprite-backed.");

    NSString *title = [(MGLPointAnnotation *)annotation title];
    if (!title.length) return nil;
    NSString *lastTwoCharacters = [title substringFromIndex:title.length - 2];

    MGLAnnotationImage *annotationImage = [mapView dequeueReusableAnnotationImageWithIdentifier:lastTwoCharacters];

    if ( ! annotationImage)
    {
        UIColor *color;

        // make every tenth annotation blue
        if ([lastTwoCharacters hasSuffix:@"0"]) {
            color = [UIColor blueColor];
        } else {
            color = [UIColor redColor];
        }

        UIImage *image = [self imageWithText:lastTwoCharacters backgroundColor:color];
        annotationImage = [MGLAnnotationImage annotationImageWithImage:image reuseIdentifier:lastTwoCharacters];

        // don't allow touches on blue annotations
        if ([color isEqual:[UIColor blueColor]]) annotationImage.enabled = NO;
    }

    return annotationImage;
}


- (UIImage *)imageWithText:(NSString *)text backgroundColor:(UIColor *)color
{
    CGRect rect = CGRectMake(0, 0, 20, 15);

    UIGraphicsBeginImageContextWithOptions(rect.size, NO, [[UIScreen mainScreen] scale]);

    CGContextRef ctx = UIGraphicsGetCurrentContext();

    CGContextSetFillColorWithColor(ctx, [[color colorWithAlphaComponent:0.75] CGColor]);
    CGContextFillRect(ctx, rect);

    CGContextSetStrokeColorWithColor(ctx, [[UIColor blackColor] CGColor]);
    CGContextStrokeRectWithWidth(ctx, rect, 2);

    NSAttributedString *drawString = [[NSAttributedString alloc] initWithString:text attributes:@{
        NSFontAttributeName: [UIFont fontWithName:@"Arial-BoldMT" size:12],
        NSForegroundColorAttributeName: [UIColor whiteColor],
    }];
    CGSize stringSize = drawString.size;
    CGRect stringRect = CGRectMake((rect.size.width - stringSize.width) / 2,
                                   (rect.size.height - stringSize.height) / 2,
                                   stringSize.width,
                                   stringSize.height);
    [drawString drawInRect:stringRect];

    UIImage *image = UIGraphicsGetImageFromCurrentImageContext();
    UIGraphicsEndImageContext();
    return image;
}

- (BOOL)mapView:(__unused MGLMapView *)mapView annotationCanShowCallout:(__unused id <MGLAnnotation>)annotation
{
    return YES;
}

<<<<<<< HEAD
- (CGFloat)mapView:(__unused MGLMapView *)mapView alphaForShapeAnnotation:(MGLShape *)annotation
{
    if ([annotation isKindOfClass:[ProgressPolyline class]]) return 0.75;
    if ([annotation isKindOfClass:[MGLPolygon class]]) return 0.5;
    return 0.5;
}

=======
>>>>>>> 0ccc7f51
- (UIColor *)mapView:(__unused MGLMapView *)mapView strokeColorForShapeAnnotation:(MGLShape *)annotation
{
    if ([annotation isKindOfClass:[ProgressPolyline class]]) return [UIColor redColor];
    if ([annotation isKindOfClass:[MGLPolyline class]]) return [UIColor darkGrayColor];
    return [UIColor blackColor];
}

- (CGFloat)mapView:(MGLMapView *)mapView lineWidthForPolylineAnnotation:(MGLPolyline *)annotation
{
    return ([annotation isKindOfClass:[ProgressPolyline class]] ? 6 : 8);
}

- (UIColor *)mapView:(__unused MGLMapView *)mapView fillColorForPolygonAnnotation:(__unused MGLPolygon *)annotation
{
    UIColor *color = annotation.pointCount > 3 ? [UIColor greenColor] : [UIColor redColor];
    return [color colorWithAlphaComponent:0.5];
}

- (void)mapView:(__unused MGLMapView *)mapView didChangeUserTrackingMode:(MGLUserTrackingMode)mode animated:(__unused BOOL)animated
{
    UIImage *newButtonImage;
    NSString *newButtonTitle;

    switch (mode) {
        case MGLUserTrackingModeNone:
            newButtonImage = [UIImage imageNamed:@"TrackingLocationOffMask.png"];
            break;

        case MGLUserTrackingModeFollow:
            newButtonImage = [UIImage imageNamed:@"TrackingLocationMask.png"];
            break;

        case MGLUserTrackingModeFollowWithHeading:
            newButtonImage = [UIImage imageNamed:@"TrackingHeadingMask.png"];
            break;
        case MGLUserTrackingModeFollowWithCourse:
            newButtonImage = nil;
            newButtonTitle = @"Course";
            break;
    }

    self.navigationItem.rightBarButtonItem.title = newButtonTitle;
    [UIView animateWithDuration:0.25 animations:^{
        self.navigationItem.rightBarButtonItem.image = newButtonImage;
    }];
}

- (UIView<MGLCalloutView> *)mapView:(__unused MGLMapView *)mapView calloutViewForAnnotation:(id<MGLAnnotation>)annotation
{
    if ([annotation respondsToSelector:@selector(title)]
        && [annotation isKindOfClass:[MBXCustomCalloutAnnotation class]])
    {
        MBXCustomCalloutView *calloutView = [[MBXCustomCalloutView alloc] init];
        calloutView.representedObject = annotation;
        return calloutView;
    }
    return nil;
}

- (UIView *)mapView:(__unused MGLMapView *)mapView leftCalloutAccessoryViewForAnnotation:(__unused id<MGLAnnotation>)annotation
{
    UIButton *button = [UIButton buttonWithType:UIButtonTypeSystem];
    button.frame = CGRectZero;
    [button setTitle:@"Left" forState:UIControlStateNormal];
    [button sizeToFit];
    return button;
}

- (UIView *)mapView:(__unused MGLMapView *)mapView rightCalloutAccessoryViewForAnnotation:(__unused id<MGLAnnotation>)annotation
{
    UIButton *button = [UIButton buttonWithType:UIButtonTypeSystem];
    button.frame = CGRectZero;
    [button setTitle:@"Right" forState:UIControlStateNormal];
    [button sizeToFit];
    return button;
}

- (void)mapView:(MGLMapView *)mapView tapOnCalloutForAnnotation:(id <MGLAnnotation>)annotation
{
    if ( ! [annotation isKindOfClass:[MGLPointAnnotation class]])
    {
        return;
    }
    
    MGLPointAnnotation *point = annotation;
    point.coordinate = [self.mapView convertPoint:self.mapView.center toCoordinateFromView:self.mapView];
}

@end<|MERGE_RESOLUTION|>--- conflicted
+++ resolved
@@ -1440,21 +1440,11 @@
     return YES;
 }
 
-<<<<<<< HEAD
-- (CGFloat)mapView:(__unused MGLMapView *)mapView alphaForShapeAnnotation:(MGLShape *)annotation
-{
-    if ([annotation isKindOfClass:[ProgressPolyline class]]) return 0.75;
-    if ([annotation isKindOfClass:[MGLPolygon class]]) return 0.5;
-    return 0.5;
-}
-
-=======
->>>>>>> 0ccc7f51
 - (UIColor *)mapView:(__unused MGLMapView *)mapView strokeColorForShapeAnnotation:(MGLShape *)annotation
 {
-    if ([annotation isKindOfClass:[ProgressPolyline class]]) return [UIColor redColor];
-    if ([annotation isKindOfClass:[MGLPolyline class]]) return [UIColor darkGrayColor];
-    return [UIColor blackColor];
+    if ([annotation isKindOfClass:[ProgressPolyline class]]) return [[UIColor redColor] colorWithAlphaComponent:0.75];
+    if ([annotation isKindOfClass:[MGLPolyline class]]) return [[UIColor darkGrayColor] colorWithAlphaComponent:0.5];
+    return [[UIColor blackColor] colorWithAlphaComponent:0.5];
 }
 
 - (CGFloat)mapView:(MGLMapView *)mapView lineWidthForPolylineAnnotation:(MGLPolyline *)annotation
