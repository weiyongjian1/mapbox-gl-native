// This file is generated. 
// Edit platform/darwin/scripts/generate-style-code.js, then run `make style-code-darwin`.

#import "MGLFoundation.h"
#import "MGLStyleValue.h"
#import "MGLVectorStyleLayer.h"

NS_ASSUME_NONNULL_BEGIN

/**
 Controls the scaling behavior of the circle when the map is pitched.
 
 Values of this type are used in the `MGLCircleStyleLayer.circleScaleAlignment`
 property.
 */
typedef NS_ENUM(NSUInteger, MGLCircleScaleAlignment) {
    /**
     Circles are scaled according to their apparent distance to the camera.
     */
    MGLCircleScaleAlignmentMap,
    /**
     Circles are not scaled.
     */
    MGLCircleScaleAlignmentViewport,
};

/**
 Controls the translation reference point.
 
 Values of this type are used in the `MGLCircleStyleLayer.circleTranslationAnchor`
 property.
 */
typedef NS_ENUM(NSUInteger, MGLCircleTranslationAnchor) {
    /**
     The circle is translated relative to the map.
     */
    MGLCircleTranslationAnchorMap,
    /**
     The circle is translated relative to the viewport.
     */
    MGLCircleTranslationAnchorViewport,
};

/**
 An `MGLCircleStyleLayer` is a style layer that renders one or more filled
 circles on the map.
 
 Use a circle style layer to configure the visual appearance of point or point
 collection features in vector tiles loaded by an `MGLVectorSource` object or
 `MGLPointAnnotation`, `MGLPointFeature`, `MGLPointCollection`, or
 `MGLPointCollectionFeature` instances in an `MGLShapeSource` object.
 
 A circle style layer renders circles whose radii are measured in screen units.
 To display circles on the map whose radii correspond to real-world distances,
 use many-sided regular polygons and configure their appearance using an
 `MGLFillStyleLayer` object.
 
 You can access an existing circle style layer using the
 `-[MGLStyle layerWithIdentifier:]` method if you know its identifier;
 otherwise, find it using the `MGLStyle.layers` property. You can also create a
 new circle style layer and add it to the style using a method such as
 `-[MGLStyle addLayer:]`.
 
 ### Example
 
 ```swift
 let layer = MGLCircleStyleLayer(identifier: "circles", source: population)
 layer.sourceLayerIdentifier = "population"
 layer.circleColor = MGLStyleValue(rawValue: .green)
 layer.circleRadius = MGLStyleValue(interpolationBase: 1.75, stops: [
     12: MGLStyleValue(rawValue: 2),
     22: MGLStyleValue(rawValue: 180)
 ])
 layer.circleOpacity = MGLStyleValue(rawValue: 0.7)
 layer.predicate = NSPredicate(format: "%K == %@", "marital-status", "married")
 mapView.style?.addLayer(layer)
 ```
 */
MGL_EXPORT
@interface MGLCircleStyleLayer : MGLVectorStyleLayer

#pragma mark - Accessing the Paint Attributes

/**
 Amount to blur the circle. 1 blurs the circle such that only the centerpoint is
 full opacity.
 
 The default value of this property is an `MGLStyleValue` object containing an
 `NSNumber` object containing the float `0`. Set this property to `nil` to reset
 it to the default value.
 */
@property (nonatomic, null_resettable) MGLStyleValue<NSNumber *> *circleBlur;

#if TARGET_OS_IPHONE
/**
 The fill color of the circle.
 
 The default value of this property is an `MGLStyleValue` object containing
 `UIColor.blackColor`. Set this property to `nil` to reset it to the default
 value.
 */
@property (nonatomic, null_resettable) MGLStyleValue<UIColor *> *circleColor;
#else
/**
 The fill color of the circle.
 
 The default value of this property is an `MGLStyleValue` object containing
 `NSColor.blackColor`. Set this property to `nil` to reset it to the default
 value.
 */
@property (nonatomic, null_resettable) MGLStyleValue<NSColor *> *circleColor;
#endif

/**
 The opacity at which the circle will be drawn.
 
 The default value of this property is an `MGLStyleValue` object containing an
 `NSNumber` object containing the float `1`. Set this property to `nil` to reset
 it to the default value.
 */
@property (nonatomic, null_resettable) MGLStyleValue<NSNumber *> *circleOpacity;

/**
 Circle radius.
 
 This property is measured in points.
 
 The default value of this property is an `MGLStyleValue` object containing an
 `NSNumber` object containing the float `5`. Set this property to `nil` to reset
 it to the default value.
 */
@property (nonatomic, null_resettable) MGLStyleValue<NSNumber *> *circleRadius;

/**
 Controls the scaling behavior of the circle when the map is pitched.
 
 The default value of this property is an `MGLStyleValue` object containing an
 `NSValue` object containing `MGLCircleScaleAlignmentMap`. Set this property to
 `nil` to reset it to the default value.
 
 This attribute corresponds to the <a
 href="https://www.mapbox.com/mapbox-gl-style-spec/#paint-circle-pitch-scale"><code>circle-pitch-scale</code></a>
 layout property in the Mapbox Style Specification.
 */
@property (nonatomic, null_resettable) MGLStyleValue<NSValue *> *circleScaleAlignment;

@property (nonatomic, null_resettable) MGLStyleValue<NSValue *> *circlePitchScale __attribute__((unavailable("Use circleScaleAlignment instead.")));

#if TARGET_OS_IPHONE
/**
 The geometry's offset.
 
 This property is measured in points.
 
 The default value of this property is an `MGLStyleValue` object containing an
 `NSValue` object containing a `CGVector` struct set to 0 points rightward and 0
 points downward. Set this property to `nil` to reset it to the default value.
 
 This attribute corresponds to the <a
 href="https://www.mapbox.com/mapbox-gl-style-spec/#paint-circle-translate"><code>circle-translate</code></a>
 layout property in the Mapbox Style Specification.
 */
<<<<<<< HEAD
@property (nonatomic, null_resettable) MGLStyleValue<NSNumber *> *circleRadius;

#if TARGET_OS_IPHONE
/**
 The stroke color of the circle.
 
 The default value of this property is an `MGLStyleValue` object containing `UIColor.blackColor`. Set this property to `nil` to reset it to the default value.
 */
@property (nonatomic, null_resettable) MGLStyleValue<MGLColor *> *circleStrokeColor;
#else
/**
 The stroke color of the circle.
 
 The default value of this property is an `MGLStyleValue` object containing `NSColor.blackColor`. Set this property to `nil` to reset it to the default value.
 */
@property (nonatomic, null_resettable) MGLStyleValue<MGLColor *> *circleStrokeColor;
#endif

/**
 The opacity of the circle's stroke.
 
 The default value of this property is an `MGLStyleValue` object containing an `NSNumber` object containing the float `1`. Set this property to `nil` to reset it to the default value.
 */
@property (nonatomic, null_resettable) MGLStyleValue<NSNumber *> *circleStrokeOpacity;

/**
 The width of the circle's stroke. Strokes are placed outside of the `circleRadius`.

 This property is measured in points.
 
 The default value of this property is an `MGLStyleValue` object containing an `NSNumber` object containing the float `0`. Set this property to `nil` to reset it to the default value.
 */
@property (nonatomic, null_resettable) MGLStyleValue<NSNumber *> *circleStrokeWidth;

=======
@property (nonatomic, null_resettable) MGLStyleValue<NSValue *> *circleTranslation;
#else
>>>>>>> 13b97dd0
/**
 The geometry's offset.
 
 This property is measured in points.
 
 The default value of this property is an `MGLStyleValue` object containing an
 `NSValue` object containing a `CGVector` struct set to 0 points rightward and 0
 points upward. Set this property to `nil` to reset it to the default value.
 
 This attribute corresponds to the <a
 href="https://www.mapbox.com/mapbox-gl-style-spec/#paint-circle-translate"><code>circle-translate</code></a>
 layout property in the Mapbox Style Specification.
 */
@property (nonatomic, null_resettable) MGLStyleValue<NSValue *> *circleTranslation;
#endif

@property (nonatomic, null_resettable) MGLStyleValue<NSValue *> *circleTranslate __attribute__((unavailable("Use circleTranslation instead.")));

/**
 Controls the translation reference point.
 
 The default value of this property is an `MGLStyleValue` object containing an
 `NSValue` object containing `MGLCircleTranslationAnchorMap`. Set this property
 to `nil` to reset it to the default value.
 
 This property is only applied to the style if `circleTranslation` is non-`nil`.
 Otherwise, it is ignored.
 
 This attribute corresponds to the <a
 href="https://www.mapbox.com/mapbox-gl-style-spec/#paint-circle-translate-anchor"><code>circle-translate-anchor</code></a>
 layout property in the Mapbox Style Specification.
 */
@property (nonatomic, null_resettable) MGLStyleValue<NSValue *> *circleTranslationAnchor;

@property (nonatomic, null_resettable) MGLStyleValue<NSValue *> *circleTranslateAnchor __attribute__((unavailable("Use circleTranslationAnchor instead.")));

@end

/**
 Methods for wrapping an enumeration value for a style layer attribute in an
 `MGLCircleStyleLayer` object and unwrapping its raw value.
 */
@interface NSValue (MGLCircleStyleLayerAdditions)

#pragma mark Working with Circle Style Layer Attribute Values

/**
 Creates a new value object containing the given `MGLCircleScaleAlignment` enumeration.

 @param circleScaleAlignment The value for the new object.
 @return A new value object that contains the enumeration value.
 */
+ (instancetype)valueWithMGLCircleScaleAlignment:(MGLCircleScaleAlignment)circleScaleAlignment;

/**
 The `MGLCircleScaleAlignment` enumeration representation of the value.
 */
@property (readonly) MGLCircleScaleAlignment MGLCircleScaleAlignmentValue;

/**
 Creates a new value object containing the given `MGLCircleTranslationAnchor` enumeration.

 @param circleTranslationAnchor The value for the new object.
 @return A new value object that contains the enumeration value.
 */
+ (instancetype)valueWithMGLCircleTranslationAnchor:(MGLCircleTranslationAnchor)circleTranslationAnchor;

/**
 The `MGLCircleTranslationAnchor` enumeration representation of the value.
 */
@property (readonly) MGLCircleTranslationAnchor MGLCircleTranslationAnchorValue;

@end

NS_ASSUME_NONNULL_END<|MERGE_RESOLUTION|>--- conflicted
+++ resolved
@@ -148,6 +148,47 @@
 
 #if TARGET_OS_IPHONE
 /**
+ The stroke color of the circle.
+ 
+ The default value of this property is an `MGLStyleValue` object containing
+ `UIColor.blackColor`. Set this property to `nil` to reset it to the default
+ value.
+ */
+@property (nonatomic, null_resettable) MGLStyleValue<UIColor *> *circleStrokeColor;
+#else
+/**
+ The stroke color of the circle.
+ 
+ The default value of this property is an `MGLStyleValue` object containing
+ `NSColor.blackColor`. Set this property to `nil` to reset it to the default
+ value.
+ */
+@property (nonatomic, null_resettable) MGLStyleValue<NSColor *> *circleStrokeColor;
+#endif
+
+/**
+ The opacity of the circle's stroke.
+ 
+ The default value of this property is an `MGLStyleValue` object containing an
+ `NSNumber` object containing the float `1`. Set this property to `nil` to reset
+ it to the default value.
+ */
+@property (nonatomic, null_resettable) MGLStyleValue<NSNumber *> *circleStrokeOpacity;
+
+/**
+ The width of the circle's stroke. Strokes are placed outside of the
+ "circle-radius".
+ 
+ This property is measured in points.
+ 
+ The default value of this property is an `MGLStyleValue` object containing an
+ `NSNumber` object containing the float `0`. Set this property to `nil` to reset
+ it to the default value.
+ */
+@property (nonatomic, null_resettable) MGLStyleValue<NSNumber *> *circleStrokeWidth;
+
+#if TARGET_OS_IPHONE
+/**
  The geometry's offset.
  
  This property is measured in points.
@@ -160,45 +201,8 @@
  href="https://www.mapbox.com/mapbox-gl-style-spec/#paint-circle-translate"><code>circle-translate</code></a>
  layout property in the Mapbox Style Specification.
  */
-<<<<<<< HEAD
-@property (nonatomic, null_resettable) MGLStyleValue<NSNumber *> *circleRadius;
-
-#if TARGET_OS_IPHONE
-/**
- The stroke color of the circle.
- 
- The default value of this property is an `MGLStyleValue` object containing `UIColor.blackColor`. Set this property to `nil` to reset it to the default value.
- */
-@property (nonatomic, null_resettable) MGLStyleValue<MGLColor *> *circleStrokeColor;
-#else
-/**
- The stroke color of the circle.
- 
- The default value of this property is an `MGLStyleValue` object containing `NSColor.blackColor`. Set this property to `nil` to reset it to the default value.
- */
-@property (nonatomic, null_resettable) MGLStyleValue<MGLColor *> *circleStrokeColor;
-#endif
-
-/**
- The opacity of the circle's stroke.
- 
- The default value of this property is an `MGLStyleValue` object containing an `NSNumber` object containing the float `1`. Set this property to `nil` to reset it to the default value.
- */
-@property (nonatomic, null_resettable) MGLStyleValue<NSNumber *> *circleStrokeOpacity;
-
-/**
- The width of the circle's stroke. Strokes are placed outside of the `circleRadius`.
-
- This property is measured in points.
- 
- The default value of this property is an `MGLStyleValue` object containing an `NSNumber` object containing the float `0`. Set this property to `nil` to reset it to the default value.
- */
-@property (nonatomic, null_resettable) MGLStyleValue<NSNumber *> *circleStrokeWidth;
-
-=======
 @property (nonatomic, null_resettable) MGLStyleValue<NSValue *> *circleTranslation;
 #else
->>>>>>> 13b97dd0
 /**
  The geometry's offset.
  
