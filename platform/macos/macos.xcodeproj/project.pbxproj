// !$*UTF8*$!
{
	archiveVersion = 1;
	classes = {
	};
	objectVersion = 46;
	objects = {

/* Begin PBXBuildFile section */
		30E5781B1DAA857E0050F07E /* NSImage+MGLAdditions.h in Headers */ = {isa = PBXBuildFile; fileRef = 30E578141DAA7D920050F07E /* NSImage+MGLAdditions.h */; };
		3508EC641D749D39009B0EE4 /* NSExpression+MGLAdditions.h in Headers */ = {isa = PBXBuildFile; fileRef = 3508EC621D749D39009B0EE4 /* NSExpression+MGLAdditions.h */; };
		3508EC651D749D39009B0EE4 /* NSExpression+MGLAdditions.mm in Sources */ = {isa = PBXBuildFile; fileRef = 3508EC631D749D39009B0EE4 /* NSExpression+MGLAdditions.mm */; };
		3526EABD1DF9B19800006B43 /* MGLCodingTests.m in Sources */ = {isa = PBXBuildFile; fileRef = 3526EABC1DF9B19800006B43 /* MGLCodingTests.m */; };
		352742781D4C220900A1ECE6 /* MGLStyleValue.h in Headers */ = {isa = PBXBuildFile; fileRef = 352742771D4C220900A1ECE6 /* MGLStyleValue.h */; settings = {ATTRIBUTES = (Public, ); }; };
		352742811D4C243B00A1ECE6 /* MGLSource.h in Headers */ = {isa = PBXBuildFile; fileRef = 3527427F1D4C243B00A1ECE6 /* MGLSource.h */; settings = {ATTRIBUTES = (Public, ); }; };
		352742821D4C243B00A1ECE6 /* MGLSource.mm in Sources */ = {isa = PBXBuildFile; fileRef = 352742801D4C243B00A1ECE6 /* MGLSource.mm */; };
		352742851D4C244700A1ECE6 /* MGLRasterSource.h in Headers */ = {isa = PBXBuildFile; fileRef = 352742831D4C244700A1ECE6 /* MGLRasterSource.h */; settings = {ATTRIBUTES = (Public, ); }; };
		352742861D4C244700A1ECE6 /* MGLRasterSource.mm in Sources */ = {isa = PBXBuildFile; fileRef = 352742841D4C244700A1ECE6 /* MGLRasterSource.mm */; };
		352742891D4C245800A1ECE6 /* MGLShapeSource.h in Headers */ = {isa = PBXBuildFile; fileRef = 352742871D4C245800A1ECE6 /* MGLShapeSource.h */; settings = {ATTRIBUTES = (Public, ); }; };
		3527428A1D4C245800A1ECE6 /* MGLShapeSource.mm in Sources */ = {isa = PBXBuildFile; fileRef = 352742881D4C245800A1ECE6 /* MGLShapeSource.mm */; };
		3527428D1D4C24AB00A1ECE6 /* MGLCircleStyleLayer.h in Headers */ = {isa = PBXBuildFile; fileRef = 3527428B1D4C24AB00A1ECE6 /* MGLCircleStyleLayer.h */; settings = {ATTRIBUTES = (Public, ); }; };
		3527428E1D4C24AB00A1ECE6 /* MGLCircleStyleLayer.mm in Sources */ = {isa = PBXBuildFile; fileRef = 3527428C1D4C24AB00A1ECE6 /* MGLCircleStyleLayer.mm */; };
		352742A11D4C25BD00A1ECE6 /* MGLStyleValue.mm in Sources */ = {isa = PBXBuildFile; fileRef = 3527429E1D4C25BD00A1ECE6 /* MGLStyleValue.mm */; };
		3529039B1D6C63B80002C7DF /* NSPredicate+MGLAdditions.h in Headers */ = {isa = PBXBuildFile; fileRef = 352903991D6C63B80002C7DF /* NSPredicate+MGLAdditions.h */; };
		3529039C1D6C63B80002C7DF /* NSPredicate+MGLAdditions.mm in Sources */ = {isa = PBXBuildFile; fileRef = 3529039A1D6C63B80002C7DF /* NSPredicate+MGLAdditions.mm */; };
		3537CA741D3F93A600380318 /* MGLStyle_Private.h in Headers */ = {isa = PBXBuildFile; fileRef = 3537CA731D3F93A600380318 /* MGLStyle_Private.h */; };
		3538AA231D542685008EC33D /* MGLStyleLayer.h in Headers */ = {isa = PBXBuildFile; fileRef = 3538AA211D542685008EC33D /* MGLStyleLayer.h */; settings = {ATTRIBUTES = (Public, ); }; };
		3538AA241D542685008EC33D /* MGLStyleLayer.mm in Sources */ = {isa = PBXBuildFile; fileRef = 3538AA221D542685008EC33D /* MGLStyleLayer.mm */; };
		353BAEF81D6463B8009A8DA9 /* amsterdam.geojson in Resources */ = {isa = PBXBuildFile; fileRef = 358EB3AE1D61F0DB00E46D9C /* amsterdam.geojson */; };
		355BA4ED1D41633E00CCC6D5 /* NSColor+MGLAdditions.h in Headers */ = {isa = PBXBuildFile; fileRef = 355BA4EB1D41633E00CCC6D5 /* NSColor+MGLAdditions.h */; };
		355BA4EE1D41633E00CCC6D5 /* NSColor+MGLAdditions.mm in Sources */ = {isa = PBXBuildFile; fileRef = 355BA4EC1D41633E00CCC6D5 /* NSColor+MGLAdditions.mm */; };
		35602BFA1D3EA99F0050646F /* MGLFillStyleLayer.h in Headers */ = {isa = PBXBuildFile; fileRef = 35602BF81D3EA99F0050646F /* MGLFillStyleLayer.h */; settings = {ATTRIBUTES = (Public, ); }; };
		35602BFB1D3EA99F0050646F /* MGLFillStyleLayer.mm in Sources */ = {isa = PBXBuildFile; fileRef = 35602BF91D3EA99F0050646F /* MGLFillStyleLayer.mm */; };
		35602BFF1D3EA9B40050646F /* MGLStyleLayer_Private.h in Headers */ = {isa = PBXBuildFile; fileRef = 35602BFC1D3EA9B40050646F /* MGLStyleLayer_Private.h */; };
		35602C001D3EA9B40050646F /* MGLForegroundStyleLayer.h in Headers */ = {isa = PBXBuildFile; fileRef = 35602BFD1D3EA9B40050646F /* MGLForegroundStyleLayer.h */; settings = {ATTRIBUTES = (Public, ); }; };
		35602C011D3EA9B40050646F /* MGLForegroundStyleLayer.m in Sources */ = {isa = PBXBuildFile; fileRef = 35602BFE1D3EA9B40050646F /* MGLForegroundStyleLayer.m */; };
		35724FC41D630502002A4AB4 /* amsterdam.geojson in Resources */ = {isa = PBXBuildFile; fileRef = 358EB3AE1D61F0DB00E46D9C /* amsterdam.geojson */; };
		359819591E02F611008FC139 /* NSCoder+MGLAdditions.h in Headers */ = {isa = PBXBuildFile; fileRef = 359819571E02F611008FC139 /* NSCoder+MGLAdditions.h */; };
		3598195A1E02F611008FC139 /* NSCoder+MGLAdditions.mm in Sources */ = {isa = PBXBuildFile; fileRef = 359819581E02F611008FC139 /* NSCoder+MGLAdditions.mm */; };
		3599A3E81DF70E2000E77FB2 /* MGLStyleValueTests.m in Sources */ = {isa = PBXBuildFile; fileRef = 3599A3E71DF70E2000E77FB2 /* MGLStyleValueTests.m */; };
		35C5D8471D6DD66D00E95907 /* NSComparisonPredicate+MGLAdditions.h in Headers */ = {isa = PBXBuildFile; fileRef = 35C5D8431D6DD66D00E95907 /* NSComparisonPredicate+MGLAdditions.h */; };
		35C5D8481D6DD66D00E95907 /* NSComparisonPredicate+MGLAdditions.mm in Sources */ = {isa = PBXBuildFile; fileRef = 35C5D8441D6DD66D00E95907 /* NSComparisonPredicate+MGLAdditions.mm */; };
		35C5D8491D6DD66D00E95907 /* NSCompoundPredicate+MGLAdditions.h in Headers */ = {isa = PBXBuildFile; fileRef = 35C5D8451D6DD66D00E95907 /* NSCompoundPredicate+MGLAdditions.h */; };
		35C5D84A1D6DD66D00E95907 /* NSCompoundPredicate+MGLAdditions.mm in Sources */ = {isa = PBXBuildFile; fileRef = 35C5D8461D6DD66D00E95907 /* NSCompoundPredicate+MGLAdditions.mm */; };
		35D65C5A1D65AD5500722C23 /* NSDate+MGLAdditions.h in Headers */ = {isa = PBXBuildFile; fileRef = 35D65C581D65AD5500722C23 /* NSDate+MGLAdditions.h */; };
		35D65C5B1D65AD5500722C23 /* NSDate+MGLAdditions.mm in Sources */ = {isa = PBXBuildFile; fileRef = 35D65C591D65AD5500722C23 /* NSDate+MGLAdditions.mm */; };
		4049C2A51DB6CE7F00B3F799 /* MGLPointCollection.h in Headers */ = {isa = PBXBuildFile; fileRef = 4049C2A11DB6CE7800B3F799 /* MGLPointCollection.h */; settings = {ATTRIBUTES = (Public, ); }; };
		4049C2AD1DB8020600B3F799 /* MGLPointCollection.mm in Sources */ = {isa = PBXBuildFile; fileRef = 4049C2A71DB6D09B00B3F799 /* MGLPointCollection.mm */; };
		408AA85B1DAEECFE00022900 /* MGLShape_Private.h in Headers */ = {isa = PBXBuildFile; fileRef = 408AA85A1DAEECF100022900 /* MGLShape_Private.h */; };
		408AA8651DAEEE3400022900 /* MGLPolygon+MGLAdditions.h in Headers */ = {isa = PBXBuildFile; fileRef = 408AA8601DAEED3300022900 /* MGLPolygon+MGLAdditions.h */; };
		408AA8661DAEEE3600022900 /* MGLPolyline+MGLAdditions.h in Headers */ = {isa = PBXBuildFile; fileRef = 408AA8611DAEED3300022900 /* MGLPolyline+MGLAdditions.h */; };
		408AA8671DAEEE3900022900 /* NSDictionary+MGLAdditions.h in Headers */ = {isa = PBXBuildFile; fileRef = 408AA85F1DAEED3300022900 /* NSDictionary+MGLAdditions.h */; };
		408AA8681DAEEE5200022900 /* MGLPolygon+MGLAdditions.m in Sources */ = {isa = PBXBuildFile; fileRef = 408AA85C1DAEED3300022900 /* MGLPolygon+MGLAdditions.m */; };
		408AA8691DAEEE5500022900 /* MGLPolyline+MGLAdditions.m in Sources */ = {isa = PBXBuildFile; fileRef = 408AA85D1DAEED3300022900 /* MGLPolyline+MGLAdditions.m */; };
		408AA86A1DAEEE5D00022900 /* NSDictionary+MGLAdditions.mm in Sources */ = {isa = PBXBuildFile; fileRef = 408AA85E1DAEED3300022900 /* NSDictionary+MGLAdditions.mm */; };
		40ABDB561DB0022100372083 /* NSImage+MGLAdditions.mm in Sources */ = {isa = PBXBuildFile; fileRef = 405C03971DB0004E001AC280 /* NSImage+MGLAdditions.mm */; };
		40B77E451DB11BC9003DA2FE /* NSArray+MGLAdditions.h in Headers */ = {isa = PBXBuildFile; fileRef = 40B77E431DB11BB0003DA2FE /* NSArray+MGLAdditions.h */; };
		40B77E461DB11BCD003DA2FE /* NSArray+MGLAdditions.mm in Sources */ = {isa = PBXBuildFile; fileRef = 40B77E421DB11BB0003DA2FE /* NSArray+MGLAdditions.mm */; };
		40E1601D1DF217D6005EA6D9 /* MGLStyleLayerTests.m in Sources */ = {isa = PBXBuildFile; fileRef = 40E1601B1DF216E6005EA6D9 /* MGLStyleLayerTests.m */; };
		52BECB0A1CC5A26F009CD791 /* SystemConfiguration.framework in Frameworks */ = {isa = PBXBuildFile; fileRef = 52BECB091CC5A26F009CD791 /* SystemConfiguration.framework */; };
		5548BE781D09E718005DDE81 /* libmbgl-core.a in Frameworks */ = {isa = PBXBuildFile; fileRef = DAE6C3451CC31D1200DB3429 /* libmbgl-core.a */; };
		556660C61E1BEA0100E2C41B /* MGLFoundation.h in Headers */ = {isa = PBXBuildFile; fileRef = 556660C51E1BEA0100E2C41B /* MGLFoundation.h */; settings = {ATTRIBUTES = (Public, ); }; };
		556660D61E1D07E400E2C41B /* MGLVersionNumber.m in Sources */ = {isa = PBXBuildFile; fileRef = 556660D51E1D07E400E2C41B /* MGLVersionNumber.m */; };
		558F18221D0B13B100123F46 /* libmbgl-loop.a in Frameworks */ = {isa = PBXBuildFile; fileRef = 558F18211D0B13B000123F46 /* libmbgl-loop.a */; };
		55D9B4B11D005D3900C1CCE2 /* libz.tbd in Frameworks */ = {isa = PBXBuildFile; fileRef = 55D9B4B01D005D3900C1CCE2 /* libz.tbd */; };
		DA00FC8A1D5EEAC3009AABC8 /* MGLAttributionInfo.h in Headers */ = {isa = PBXBuildFile; fileRef = DA00FC881D5EEAC3009AABC8 /* MGLAttributionInfo.h */; settings = {ATTRIBUTES = (Public, ); }; };
		DA00FC8B1D5EEAC3009AABC8 /* MGLAttributionInfo.mm in Sources */ = {isa = PBXBuildFile; fileRef = DA00FC891D5EEAC3009AABC8 /* MGLAttributionInfo.mm */; };
		DA0CD58E1CF56F5800A5F5A5 /* MGLFeatureTests.mm in Sources */ = {isa = PBXBuildFile; fileRef = DA0CD58D1CF56F5800A5F5A5 /* MGLFeatureTests.mm */; };
		DA2207BC1DC076940002F84D /* MGLStyleValueTests.swift in Sources */ = {isa = PBXBuildFile; fileRef = DA2207BB1DC076940002F84D /* MGLStyleValueTests.swift */; };
		DA2784FE1DF03060001D5B8D /* Media.xcassets in Resources */ = {isa = PBXBuildFile; fileRef = DA2784FD1DF03060001D5B8D /* Media.xcassets */; };
		DA29875A1E1A4290002299F5 /* MGLDocumentationExampleTests.swift in Sources */ = {isa = PBXBuildFile; fileRef = DA2987591E1A4290002299F5 /* MGLDocumentationExampleTests.swift */; };
		DA35A2A41CC9EB1A00E826B2 /* MGLCoordinateFormatter.h in Headers */ = {isa = PBXBuildFile; fileRef = DA35A2A31CC9EB1A00E826B2 /* MGLCoordinateFormatter.h */; settings = {ATTRIBUTES = (Public, ); }; };
		DA35A2A61CC9EB2700E826B2 /* MGLCoordinateFormatter.m in Sources */ = {isa = PBXBuildFile; fileRef = DA35A2A51CC9EB2700E826B2 /* MGLCoordinateFormatter.m */; };
		DA35A2A81CC9F41600E826B2 /* MGLCoordinateFormatterTests.m in Sources */ = {isa = PBXBuildFile; fileRef = DA35A2A71CC9F41600E826B2 /* MGLCoordinateFormatterTests.m */; };
		DA35A2AD1CCA091800E826B2 /* MGLCompassDirectionFormatter.h in Headers */ = {isa = PBXBuildFile; fileRef = DA35A2AB1CCA091800E826B2 /* MGLCompassDirectionFormatter.h */; settings = {ATTRIBUTES = (Public, ); }; };
		DA35A2AE1CCA091800E826B2 /* MGLCompassDirectionFormatter.m in Sources */ = {isa = PBXBuildFile; fileRef = DA35A2AC1CCA091800E826B2 /* MGLCompassDirectionFormatter.m */; };
		DA35A2B61CCA14D700E826B2 /* MGLCompassDirectionFormatterTests.m in Sources */ = {isa = PBXBuildFile; fileRef = DA35A2B51CCA14D700E826B2 /* MGLCompassDirectionFormatterTests.m */; };
		DA35A2BF1CCA9B1A00E826B2 /* MGLClockDirectionFormatter.h in Headers */ = {isa = PBXBuildFile; fileRef = DA35A2BD1CCA9B1A00E826B2 /* MGLClockDirectionFormatter.h */; settings = {ATTRIBUTES = (Public, ); }; };
		DA35A2C01CCA9B1A00E826B2 /* MGLClockDirectionFormatter.m in Sources */ = {isa = PBXBuildFile; fileRef = DA35A2BE1CCA9B1A00E826B2 /* MGLClockDirectionFormatter.m */; };
		DA35A2C21CCA9F4A00E826B2 /* MGLClockDirectionFormatterTests.m in Sources */ = {isa = PBXBuildFile; fileRef = DA35A2C11CCA9F4A00E826B2 /* MGLClockDirectionFormatterTests.m */; };
		DA35A2CF1CCAAED300E826B2 /* NSValue+MGLAdditions.h in Headers */ = {isa = PBXBuildFile; fileRef = DA35A2CD1CCAAED300E826B2 /* NSValue+MGLAdditions.h */; settings = {ATTRIBUTES = (Public, ); }; };
		DA35A2D01CCAAED300E826B2 /* NSValue+MGLAdditions.m in Sources */ = {isa = PBXBuildFile; fileRef = DA35A2CE1CCAAED300E826B2 /* NSValue+MGLAdditions.m */; };
		DA35D08A1E1A631B007DED41 /* one-liner.json in Resources */ = {isa = PBXBuildFile; fileRef = DA35D0891E1A631B007DED41 /* one-liner.json */; };
		DA551B821DB496AC0009AFAF /* MGLTileSource.h in Headers */ = {isa = PBXBuildFile; fileRef = DA551B7F1DB496AC0009AFAF /* MGLTileSource.h */; settings = {ATTRIBUTES = (Public, ); }; };
		DA551B831DB496AC0009AFAF /* MGLTileSource_Private.h in Headers */ = {isa = PBXBuildFile; fileRef = DA551B801DB496AC0009AFAF /* MGLTileSource_Private.h */; };
		DA551B841DB496AC0009AFAF /* MGLTileSource.mm in Sources */ = {isa = PBXBuildFile; fileRef = DA551B811DB496AC0009AFAF /* MGLTileSource.mm */; };
		DA5589771D320C41006B7F64 /* wms.json in Resources */ = {isa = PBXBuildFile; fileRef = DA5589761D320C41006B7F64 /* wms.json */; };
		DA6408D71DA4E5DA00908C90 /* MGLVectorStyleLayer.h in Headers */ = {isa = PBXBuildFile; fileRef = DA6408D51DA4E5DA00908C90 /* MGLVectorStyleLayer.h */; settings = {ATTRIBUTES = (Public, ); }; };
		DA6408D81DA4E5DA00908C90 /* MGLVectorStyleLayer.m in Sources */ = {isa = PBXBuildFile; fileRef = DA6408D61DA4E5DA00908C90 /* MGLVectorStyleLayer.m */; };
		DA7262071DEEDD460043BB89 /* MGLOpenGLStyleLayer.h in Headers */ = {isa = PBXBuildFile; fileRef = DA7262051DEEDD460043BB89 /* MGLOpenGLStyleLayer.h */; settings = {ATTRIBUTES = (Public, ); }; };
		DA7262081DEEDD460043BB89 /* MGLOpenGLStyleLayer.mm in Sources */ = {isa = PBXBuildFile; fileRef = DA7262061DEEDD460043BB89 /* MGLOpenGLStyleLayer.mm */; };
		DA7DC9811DED5F5C0027472F /* MGLVectorSource_Private.h in Headers */ = {isa = PBXBuildFile; fileRef = DA7DC9801DED5F5C0027472F /* MGLVectorSource_Private.h */; };
		DA7DC9831DED647F0027472F /* MGLRasterSource_Private.h in Headers */ = {isa = PBXBuildFile; fileRef = DA7DC9821DED647F0027472F /* MGLRasterSource_Private.h */; };
		DA839E971CC2E3400062CAFB /* AppDelegate.m in Sources */ = {isa = PBXBuildFile; fileRef = DA839E961CC2E3400062CAFB /* AppDelegate.m */; };
		DA839E9A1CC2E3400062CAFB /* main.m in Sources */ = {isa = PBXBuildFile; fileRef = DA839E991CC2E3400062CAFB /* main.m */; };
		DA839E9D1CC2E3400062CAFB /* MapDocument.m in Sources */ = {isa = PBXBuildFile; fileRef = DA839E9C1CC2E3400062CAFB /* MapDocument.m */; };
		DA839EA01CC2E3400062CAFB /* MapDocument.xib in Resources */ = {isa = PBXBuildFile; fileRef = DA839E9E1CC2E3400062CAFB /* MapDocument.xib */; };
		DA839EA21CC2E3400062CAFB /* Assets.xcassets in Resources */ = {isa = PBXBuildFile; fileRef = DA839EA11CC2E3400062CAFB /* Assets.xcassets */; };
		DA839EA51CC2E3400062CAFB /* MainMenu.xib in Resources */ = {isa = PBXBuildFile; fileRef = DA839EA31CC2E3400062CAFB /* MainMenu.xib */; };
		DA87A9981DC9D88400810D09 /* MGLShapeSourceTests.mm in Sources */ = {isa = PBXBuildFile; fileRef = DA87A9961DC9D88400810D09 /* MGLShapeSourceTests.mm */; };
		DA87A9991DC9D88400810D09 /* MGLTileSetTests.mm in Sources */ = {isa = PBXBuildFile; fileRef = DA87A9971DC9D88400810D09 /* MGLTileSetTests.mm */; };
		DA87A99C1DC9D8DD00810D09 /* MGLShapeSource_Private.h in Headers */ = {isa = PBXBuildFile; fileRef = DA87A99B1DC9D8DD00810D09 /* MGLShapeSource_Private.h */; };
		DA87A99E1DC9DC2100810D09 /* MGLPredicateTests.mm in Sources */ = {isa = PBXBuildFile; fileRef = 35C5D84B1D6DD75B00E95907 /* MGLPredicateTests.mm */; };
		DA87A9A01DC9DC6200810D09 /* MGLValueEvaluator.h in Headers */ = {isa = PBXBuildFile; fileRef = DA87A99F1DC9DC6200810D09 /* MGLValueEvaluator.h */; };
		DA87A9A21DC9DCF100810D09 /* MGLFillStyleLayerTests.mm in Sources */ = {isa = PBXBuildFile; fileRef = DA8F25741D51C5F40010E6B5 /* MGLFillStyleLayerTests.mm */; };
		DA87A9A31DCACC5000810D09 /* MGLRasterStyleLayerTests.mm in Sources */ = {isa = PBXBuildFile; fileRef = DA8F25751D51C5F40010E6B5 /* MGLRasterStyleLayerTests.mm */; };
		DA87A9A41DCACC5000810D09 /* MGLSymbolStyleLayerTests.mm in Sources */ = {isa = PBXBuildFile; fileRef = DA8F25761D51C5F40010E6B5 /* MGLSymbolStyleLayerTests.mm */; };
		DA87A9A51DCACC5000810D09 /* MGLLineStyleLayerTests.mm in Sources */ = {isa = PBXBuildFile; fileRef = DA8F25771D51C5F40010E6B5 /* MGLLineStyleLayerTests.mm */; };
		DA87A9A61DCACC5000810D09 /* MGLCircleStyleLayerTests.mm in Sources */ = {isa = PBXBuildFile; fileRef = DA8F25781D51C5F40010E6B5 /* MGLCircleStyleLayerTests.mm */; };
		DA87A9A71DCACC5000810D09 /* MGLBackgroundStyleLayerTests.mm in Sources */ = {isa = PBXBuildFile; fileRef = DA8F25791D51C5F40010E6B5 /* MGLBackgroundStyleLayerTests.mm */; };
		DA8933A51CCD287300E68420 /* MGLAnnotationCallout.xib in Resources */ = {isa = PBXBuildFile; fileRef = DA8933A71CCD287300E68420 /* MGLAnnotationCallout.xib */; };
		DA8933AE1CCD290700E68420 /* Localizable.strings in Resources */ = {isa = PBXBuildFile; fileRef = DA8933AB1CCD290700E68420 /* Localizable.strings */; };
		DA8933B51CCD2C2500E68420 /* Foundation.strings in Resources */ = {isa = PBXBuildFile; fileRef = DA8933B31CCD2C2500E68420 /* Foundation.strings */; };
		DA8933B81CCD2C2D00E68420 /* Foundation.stringsdict in Resources */ = {isa = PBXBuildFile; fileRef = DA8933B61CCD2C2D00E68420 /* Foundation.stringsdict */; };
		DA8F25871D51C9E10010E6B5 /* MGLBackgroundStyleLayer.h in Headers */ = {isa = PBXBuildFile; fileRef = DA8F25851D51C9E10010E6B5 /* MGLBackgroundStyleLayer.h */; settings = {ATTRIBUTES = (Public, ); }; };
		DA8F25881D51C9E10010E6B5 /* MGLBackgroundStyleLayer.mm in Sources */ = {isa = PBXBuildFile; fileRef = DA8F25861D51C9E10010E6B5 /* MGLBackgroundStyleLayer.mm */; };
		DA8F258B1D51CA540010E6B5 /* MGLLineStyleLayer.h in Headers */ = {isa = PBXBuildFile; fileRef = DA8F25891D51CA540010E6B5 /* MGLLineStyleLayer.h */; settings = {ATTRIBUTES = (Public, ); }; };
		DA8F258C1D51CA540010E6B5 /* MGLLineStyleLayer.mm in Sources */ = {isa = PBXBuildFile; fileRef = DA8F258A1D51CA540010E6B5 /* MGLLineStyleLayer.mm */; };
		DA8F258F1D51CA600010E6B5 /* MGLRasterStyleLayer.h in Headers */ = {isa = PBXBuildFile; fileRef = DA8F258D1D51CA600010E6B5 /* MGLRasterStyleLayer.h */; settings = {ATTRIBUTES = (Public, ); }; };
		DA8F25901D51CA600010E6B5 /* MGLRasterStyleLayer.mm in Sources */ = {isa = PBXBuildFile; fileRef = DA8F258E1D51CA600010E6B5 /* MGLRasterStyleLayer.mm */; };
		DA8F25931D51CA750010E6B5 /* MGLSymbolStyleLayer.h in Headers */ = {isa = PBXBuildFile; fileRef = DA8F25911D51CA750010E6B5 /* MGLSymbolStyleLayer.h */; settings = {ATTRIBUTES = (Public, ); }; };
		DA8F25941D51CA750010E6B5 /* MGLSymbolStyleLayer.mm in Sources */ = {isa = PBXBuildFile; fileRef = DA8F25921D51CA750010E6B5 /* MGLSymbolStyleLayer.mm */; };
		DA8F25971D51CAC70010E6B5 /* MGLVectorSource.h in Headers */ = {isa = PBXBuildFile; fileRef = DA8F25951D51CAC70010E6B5 /* MGLVectorSource.h */; settings = {ATTRIBUTES = (Public, ); }; };
		DA8F25981D51CAC70010E6B5 /* MGLVectorSource.mm in Sources */ = {isa = PBXBuildFile; fileRef = DA8F25961D51CAC70010E6B5 /* MGLVectorSource.mm */; };
		DA8F259A1D51CAD00010E6B5 /* MGLSource_Private.h in Headers */ = {isa = PBXBuildFile; fileRef = DA8F25991D51CAD00010E6B5 /* MGLSource_Private.h */; };
		DA8F259C1D51CB000010E6B5 /* MGLStyleValue_Private.h in Headers */ = {isa = PBXBuildFile; fileRef = DA8F259B1D51CB000010E6B5 /* MGLStyleValue_Private.h */; };
		DA8F25B21D51CB270010E6B5 /* NSValue+MGLStyleAttributeAdditions.h in Headers */ = {isa = PBXBuildFile; fileRef = DA8F25A61D51CB270010E6B5 /* NSValue+MGLStyleAttributeAdditions.h */; };
		DA8F25B31D51CB270010E6B5 /* NSValue+MGLStyleAttributeAdditions.mm in Sources */ = {isa = PBXBuildFile; fileRef = DA8F25A71D51CB270010E6B5 /* NSValue+MGLStyleAttributeAdditions.mm */; };
		DAA48EFD1D6A4731006A7E36 /* StyleLayerIconTransformer.m in Sources */ = {isa = PBXBuildFile; fileRef = DAA48EFC1D6A4731006A7E36 /* StyleLayerIconTransformer.m */; };
		DAB2CCE51DF632ED001B2FE1 /* LimeGreenStyleLayer.m in Sources */ = {isa = PBXBuildFile; fileRef = DAB2CCE41DF632ED001B2FE1 /* LimeGreenStyleLayer.m */; };
		DAC2ABC51CC6D343006D18C4 /* MGLAnnotationImage_Private.h in Headers */ = {isa = PBXBuildFile; fileRef = DAC2ABC41CC6D343006D18C4 /* MGLAnnotationImage_Private.h */; };
		DACB0C391E18DFFD005DDBEA /* MGLStyle+MBXAdditions.m in Sources */ = {isa = PBXBuildFile; fileRef = DACB0C381E18DFFD005DDBEA /* MGLStyle+MBXAdditions.m */; };
		DACC22141CF3D3E200D220D9 /* MGLFeature.h in Headers */ = {isa = PBXBuildFile; fileRef = DACC22121CF3D3E200D220D9 /* MGLFeature.h */; settings = {ATTRIBUTES = (Public, ); }; };
		DACC22151CF3D3E200D220D9 /* MGLFeature.mm in Sources */ = {isa = PBXBuildFile; fileRef = DACC22131CF3D3E200D220D9 /* MGLFeature.mm */; };
		DACC22181CF3D4F700D220D9 /* MGLFeature_Private.h in Headers */ = {isa = PBXBuildFile; fileRef = DACC22171CF3D4F700D220D9 /* MGLFeature_Private.h */; };
		DAD165741CF4CD7A001FF4B9 /* MGLShapeCollection.h in Headers */ = {isa = PBXBuildFile; fileRef = DAD165721CF4CD7A001FF4B9 /* MGLShapeCollection.h */; settings = {ATTRIBUTES = (Public, ); }; };
		DAD165751CF4CD7A001FF4B9 /* MGLShapeCollection.mm in Sources */ = {isa = PBXBuildFile; fileRef = DAD165731CF4CD7A001FF4B9 /* MGLShapeCollection.mm */; };
		DAE0DD7A1D5F015A005A6BB1 /* libmbgl-core.a in Frameworks */ = {isa = PBXBuildFile; fileRef = DAE6C3451CC31D1200DB3429 /* libmbgl-core.a */; };
		DAE6C2E21CC304F900DB3429 /* Credits.rtf in Resources */ = {isa = PBXBuildFile; fileRef = DAE6C2E11CC304F900DB3429 /* Credits.rtf */; };
		DAE6C2ED1CC3050F00DB3429 /* DroppedPinAnnotation.m in Sources */ = {isa = PBXBuildFile; fileRef = DAE6C2E41CC3050F00DB3429 /* DroppedPinAnnotation.m */; };
		DAE6C2EE1CC3050F00DB3429 /* LocationCoordinate2DTransformer.m in Sources */ = {isa = PBXBuildFile; fileRef = DAE6C2E61CC3050F00DB3429 /* LocationCoordinate2DTransformer.m */; };
		DAE6C2F01CC3050F00DB3429 /* OfflinePackNameValueTransformer.m in Sources */ = {isa = PBXBuildFile; fileRef = DAE6C2EA1CC3050F00DB3429 /* OfflinePackNameValueTransformer.m */; };
		DAE6C2F11CC3050F00DB3429 /* TimeIntervalTransformer.m in Sources */ = {isa = PBXBuildFile; fileRef = DAE6C2EC1CC3050F00DB3429 /* TimeIntervalTransformer.m */; };
		DAE6C3321CC30DB200DB3429 /* Mapbox.framework in Frameworks */ = {isa = PBXBuildFile; fileRef = DAE6C3281CC30DB200DB3429 /* Mapbox.framework */; };
		DAE6C33D1CC30DB200DB3429 /* Mapbox.framework in Frameworks */ = {isa = PBXBuildFile; fileRef = DAE6C3281CC30DB200DB3429 /* Mapbox.framework */; };
		DAE6C33E1CC30DB200DB3429 /* Mapbox.framework in Embed Frameworks */ = {isa = PBXBuildFile; fileRef = DAE6C3281CC30DB200DB3429 /* Mapbox.framework */; settings = {ATTRIBUTES = (CodeSignOnCopy, RemoveHeadersOnCopy, ); }; };
		DAE6C35A1CC31E0400DB3429 /* MGLAccountManager.h in Headers */ = {isa = PBXBuildFile; fileRef = DAE6C34A1CC31E0400DB3429 /* MGLAccountManager.h */; settings = {ATTRIBUTES = (Public, ); }; };
		DAE6C35B1CC31E0400DB3429 /* MGLAnnotation.h in Headers */ = {isa = PBXBuildFile; fileRef = DAE6C34B1CC31E0400DB3429 /* MGLAnnotation.h */; settings = {ATTRIBUTES = (Public, ); }; };
		DAE6C35C1CC31E0400DB3429 /* MGLGeometry.h in Headers */ = {isa = PBXBuildFile; fileRef = DAE6C34C1CC31E0400DB3429 /* MGLGeometry.h */; settings = {ATTRIBUTES = (Public, ); }; };
		DAE6C35D1CC31E0400DB3429 /* MGLMapCamera.h in Headers */ = {isa = PBXBuildFile; fileRef = DAE6C34D1CC31E0400DB3429 /* MGLMapCamera.h */; settings = {ATTRIBUTES = (Public, ); }; };
		DAE6C35E1CC31E0400DB3429 /* MGLMultiPoint.h in Headers */ = {isa = PBXBuildFile; fileRef = DAE6C34E1CC31E0400DB3429 /* MGLMultiPoint.h */; settings = {ATTRIBUTES = (Public, ); }; };
		DAE6C35F1CC31E0400DB3429 /* MGLOfflinePack.h in Headers */ = {isa = PBXBuildFile; fileRef = DAE6C34F1CC31E0400DB3429 /* MGLOfflinePack.h */; settings = {ATTRIBUTES = (Public, ); }; };
		DAE6C3601CC31E0400DB3429 /* MGLOfflineRegion.h in Headers */ = {isa = PBXBuildFile; fileRef = DAE6C3501CC31E0400DB3429 /* MGLOfflineRegion.h */; settings = {ATTRIBUTES = (Public, ); }; };
		DAE6C3611CC31E0400DB3429 /* MGLOfflineStorage.h in Headers */ = {isa = PBXBuildFile; fileRef = DAE6C3511CC31E0400DB3429 /* MGLOfflineStorage.h */; settings = {ATTRIBUTES = (Public, ); }; };
		DAE6C3621CC31E0400DB3429 /* MGLOverlay.h in Headers */ = {isa = PBXBuildFile; fileRef = DAE6C3521CC31E0400DB3429 /* MGLOverlay.h */; settings = {ATTRIBUTES = (Public, ); }; };
		DAE6C3631CC31E0400DB3429 /* MGLPointAnnotation.h in Headers */ = {isa = PBXBuildFile; fileRef = DAE6C3531CC31E0400DB3429 /* MGLPointAnnotation.h */; settings = {ATTRIBUTES = (Public, ); }; };
		DAE6C3641CC31E0400DB3429 /* MGLPolygon.h in Headers */ = {isa = PBXBuildFile; fileRef = DAE6C3541CC31E0400DB3429 /* MGLPolygon.h */; settings = {ATTRIBUTES = (Public, ); }; };
		DAE6C3651CC31E0400DB3429 /* MGLPolyline.h in Headers */ = {isa = PBXBuildFile; fileRef = DAE6C3551CC31E0400DB3429 /* MGLPolyline.h */; settings = {ATTRIBUTES = (Public, ); }; };
		DAE6C3661CC31E0400DB3429 /* MGLShape.h in Headers */ = {isa = PBXBuildFile; fileRef = DAE6C3561CC31E0400DB3429 /* MGLShape.h */; settings = {ATTRIBUTES = (Public, ); }; };
		DAE6C3671CC31E0400DB3429 /* MGLStyle.h in Headers */ = {isa = PBXBuildFile; fileRef = DAE6C3571CC31E0400DB3429 /* MGLStyle.h */; settings = {ATTRIBUTES = (Public, ); }; };
		DAE6C3681CC31E0400DB3429 /* MGLTilePyramidOfflineRegion.h in Headers */ = {isa = PBXBuildFile; fileRef = DAE6C3581CC31E0400DB3429 /* MGLTilePyramidOfflineRegion.h */; settings = {ATTRIBUTES = (Public, ); }; };
		DAE6C3691CC31E0400DB3429 /* MGLTypes.h in Headers */ = {isa = PBXBuildFile; fileRef = DAE6C3591CC31E0400DB3429 /* MGLTypes.h */; settings = {ATTRIBUTES = (Public, ); }; };
		DAE6C3841CC31E2A00DB3429 /* MGLAccountManager_Private.h in Headers */ = {isa = PBXBuildFile; fileRef = DAE6C36A1CC31E2A00DB3429 /* MGLAccountManager_Private.h */; };
		DAE6C3851CC31E2A00DB3429 /* MGLAccountManager.m in Sources */ = {isa = PBXBuildFile; fileRef = DAE6C36B1CC31E2A00DB3429 /* MGLAccountManager.m */; };
		DAE6C3861CC31E2A00DB3429 /* MGLGeometry_Private.h in Headers */ = {isa = PBXBuildFile; fileRef = DAE6C36C1CC31E2A00DB3429 /* MGLGeometry_Private.h */; };
		DAE6C3871CC31E2A00DB3429 /* MGLGeometry.mm in Sources */ = {isa = PBXBuildFile; fileRef = DAE6C36D1CC31E2A00DB3429 /* MGLGeometry.mm */; };
		DAE6C3881CC31E2A00DB3429 /* MGLMapCamera.mm in Sources */ = {isa = PBXBuildFile; fileRef = DAE6C36E1CC31E2A00DB3429 /* MGLMapCamera.mm */; };
		DAE6C3891CC31E2A00DB3429 /* MGLMultiPoint_Private.h in Headers */ = {isa = PBXBuildFile; fileRef = DAE6C36F1CC31E2A00DB3429 /* MGLMultiPoint_Private.h */; };
		DAE6C38A1CC31E2A00DB3429 /* MGLMultiPoint.mm in Sources */ = {isa = PBXBuildFile; fileRef = DAE6C3701CC31E2A00DB3429 /* MGLMultiPoint.mm */; };
		DAE6C38B1CC31E2A00DB3429 /* MGLOfflinePack_Private.h in Headers */ = {isa = PBXBuildFile; fileRef = DAE6C3711CC31E2A00DB3429 /* MGLOfflinePack_Private.h */; };
		DAE6C38C1CC31E2A00DB3429 /* MGLOfflinePack.mm in Sources */ = {isa = PBXBuildFile; fileRef = DAE6C3721CC31E2A00DB3429 /* MGLOfflinePack.mm */; };
		DAE6C38D1CC31E2A00DB3429 /* MGLOfflineRegion_Private.h in Headers */ = {isa = PBXBuildFile; fileRef = DAE6C3731CC31E2A00DB3429 /* MGLOfflineRegion_Private.h */; };
		DAE6C38E1CC31E2A00DB3429 /* MGLOfflineStorage_Private.h in Headers */ = {isa = PBXBuildFile; fileRef = DAE6C3741CC31E2A00DB3429 /* MGLOfflineStorage_Private.h */; };
		DAE6C38F1CC31E2A00DB3429 /* MGLOfflineStorage.mm in Sources */ = {isa = PBXBuildFile; fileRef = DAE6C3751CC31E2A00DB3429 /* MGLOfflineStorage.mm */; };
		DAE6C3901CC31E2A00DB3429 /* MGLPointAnnotation.mm in Sources */ = {isa = PBXBuildFile; fileRef = DAE6C3761CC31E2A00DB3429 /* MGLPointAnnotation.mm */; };
		DAE6C3911CC31E2A00DB3429 /* MGLPolygon.mm in Sources */ = {isa = PBXBuildFile; fileRef = DAE6C3771CC31E2A00DB3429 /* MGLPolygon.mm */; };
		DAE6C3921CC31E2A00DB3429 /* MGLPolyline.mm in Sources */ = {isa = PBXBuildFile; fileRef = DAE6C3781CC31E2A00DB3429 /* MGLPolyline.mm */; };
		DAE6C3931CC31E2A00DB3429 /* MGLShape.mm in Sources */ = {isa = PBXBuildFile; fileRef = DAE6C3791CC31E2A00DB3429 /* MGLShape.mm */; };
		DAE6C3941CC31E2A00DB3429 /* MGLStyle.mm in Sources */ = {isa = PBXBuildFile; fileRef = DAE6C37A1CC31E2A00DB3429 /* MGLStyle.mm */; };
		DAE6C3951CC31E2A00DB3429 /* MGLTilePyramidOfflineRegion.mm in Sources */ = {isa = PBXBuildFile; fileRef = DAE6C37B1CC31E2A00DB3429 /* MGLTilePyramidOfflineRegion.mm */; };
		DAE6C3961CC31E2A00DB3429 /* MGLTypes.m in Sources */ = {isa = PBXBuildFile; fileRef = DAE6C37C1CC31E2A00DB3429 /* MGLTypes.m */; };
		DAE6C3971CC31E2A00DB3429 /* NSBundle+MGLAdditions.h in Headers */ = {isa = PBXBuildFile; fileRef = DAE6C37D1CC31E2A00DB3429 /* NSBundle+MGLAdditions.h */; };
		DAE6C3981CC31E2A00DB3429 /* NSBundle+MGLAdditions.m in Sources */ = {isa = PBXBuildFile; fileRef = DAE6C37E1CC31E2A00DB3429 /* NSBundle+MGLAdditions.m */; };
		DAE6C3991CC31E2A00DB3429 /* NSException+MGLAdditions.h in Headers */ = {isa = PBXBuildFile; fileRef = DAE6C37F1CC31E2A00DB3429 /* NSException+MGLAdditions.h */; };
		DAE6C39A1CC31E2A00DB3429 /* NSProcessInfo+MGLAdditions.h in Headers */ = {isa = PBXBuildFile; fileRef = DAE6C3801CC31E2A00DB3429 /* NSProcessInfo+MGLAdditions.h */; };
		DAE6C39B1CC31E2A00DB3429 /* NSProcessInfo+MGLAdditions.m in Sources */ = {isa = PBXBuildFile; fileRef = DAE6C3811CC31E2A00DB3429 /* NSProcessInfo+MGLAdditions.m */; };
		DAE6C39C1CC31E2A00DB3429 /* NSString+MGLAdditions.h in Headers */ = {isa = PBXBuildFile; fileRef = DAE6C3821CC31E2A00DB3429 /* NSString+MGLAdditions.h */; };
		DAE6C39D1CC31E2A00DB3429 /* NSString+MGLAdditions.m in Sources */ = {isa = PBXBuildFile; fileRef = DAE6C3831CC31E2A00DB3429 /* NSString+MGLAdditions.m */; };
		DAE6C3A31CC31E9400DB3429 /* MGLAnnotationImage.h in Headers */ = {isa = PBXBuildFile; fileRef = DAE6C39F1CC31E9400DB3429 /* MGLAnnotationImage.h */; settings = {ATTRIBUTES = (Public, ); }; };
		DAE6C3A41CC31E9400DB3429 /* MGLMapView.h in Headers */ = {isa = PBXBuildFile; fileRef = DAE6C3A01CC31E9400DB3429 /* MGLMapView.h */; settings = {ATTRIBUTES = (Public, ); }; };
		DAE6C3A51CC31E9400DB3429 /* MGLMapView+IBAdditions.h in Headers */ = {isa = PBXBuildFile; fileRef = DAE6C3A11CC31E9400DB3429 /* MGLMapView+IBAdditions.h */; settings = {ATTRIBUTES = (Public, ); }; };
		DAE6C3A61CC31E9400DB3429 /* MGLMapViewDelegate.h in Headers */ = {isa = PBXBuildFile; fileRef = DAE6C3A21CC31E9400DB3429 /* MGLMapViewDelegate.h */; settings = {ATTRIBUTES = (Public, ); }; };
		DAE6C3B11CC31EF300DB3429 /* MGLAnnotationImage.m in Sources */ = {isa = PBXBuildFile; fileRef = DAE6C3A71CC31EF300DB3429 /* MGLAnnotationImage.m */; };
		DAE6C3B21CC31EF300DB3429 /* MGLAttributionButton.h in Headers */ = {isa = PBXBuildFile; fileRef = DAE6C3A81CC31EF300DB3429 /* MGLAttributionButton.h */; };
		DAE6C3B31CC31EF300DB3429 /* MGLAttributionButton.mm in Sources */ = {isa = PBXBuildFile; fileRef = DAE6C3A91CC31EF300DB3429 /* MGLAttributionButton.mm */; };
		DAE6C3B41CC31EF300DB3429 /* MGLCompassCell.h in Headers */ = {isa = PBXBuildFile; fileRef = DAE6C3AA1CC31EF300DB3429 /* MGLCompassCell.h */; };
		DAE6C3B51CC31EF300DB3429 /* MGLCompassCell.m in Sources */ = {isa = PBXBuildFile; fileRef = DAE6C3AB1CC31EF300DB3429 /* MGLCompassCell.m */; };
		DAE6C3B61CC31EF300DB3429 /* MGLMapView_Private.h in Headers */ = {isa = PBXBuildFile; fileRef = DAE6C3AC1CC31EF300DB3429 /* MGLMapView_Private.h */; };
		DAE6C3B71CC31EF300DB3429 /* MGLMapView.mm in Sources */ = {isa = PBXBuildFile; fileRef = DAE6C3AD1CC31EF300DB3429 /* MGLMapView.mm */; };
		DAE6C3B81CC31EF300DB3429 /* MGLMapView+IBAdditions.mm in Sources */ = {isa = PBXBuildFile; fileRef = DAE6C3AE1CC31EF300DB3429 /* MGLMapView+IBAdditions.mm */; };
		DAE6C3B91CC31EF300DB3429 /* MGLOpenGLLayer.h in Headers */ = {isa = PBXBuildFile; fileRef = DAE6C3AF1CC31EF300DB3429 /* MGLOpenGLLayer.h */; };
		DAE6C3BA1CC31EF300DB3429 /* MGLOpenGLLayer.mm in Sources */ = {isa = PBXBuildFile; fileRef = DAE6C3B01CC31EF300DB3429 /* MGLOpenGLLayer.mm */; };
		DAE6C3BE1CC31F2E00DB3429 /* default_marker.pdf in Resources */ = {isa = PBXBuildFile; fileRef = DAE6C3BB1CC31F2E00DB3429 /* default_marker.pdf */; };
		DAE6C3BF1CC31F2E00DB3429 /* mapbox.pdf in Resources */ = {isa = PBXBuildFile; fileRef = DAE6C3BC1CC31F2E00DB3429 /* mapbox.pdf */; };
		DAE6C3C21CC31F4500DB3429 /* Mapbox.h in Headers */ = {isa = PBXBuildFile; fileRef = DAE6C3C11CC31F4500DB3429 /* Mapbox.h */; settings = {ATTRIBUTES = (Public, ); }; };
		DAE6C3C71CC3499100DB3429 /* libsqlite3.tbd in Frameworks */ = {isa = PBXBuildFile; fileRef = DAE6C3C61CC3499100DB3429 /* libsqlite3.tbd */; };
		DAE6C3D21CC34C9900DB3429 /* MGLGeometryTests.mm in Sources */ = {isa = PBXBuildFile; fileRef = DAE6C3C81CC34BD800DB3429 /* MGLGeometryTests.mm */; };
		DAE6C3D31CC34C9900DB3429 /* MGLOfflinePackTests.m in Sources */ = {isa = PBXBuildFile; fileRef = DAE6C3C91CC34BD800DB3429 /* MGLOfflinePackTests.m */; };
		DAE6C3D41CC34C9900DB3429 /* MGLOfflineRegionTests.m in Sources */ = {isa = PBXBuildFile; fileRef = DAE6C3CA1CC34BD800DB3429 /* MGLOfflineRegionTests.m */; };
		DAE6C3D51CC34C9900DB3429 /* MGLOfflineStorageTests.m in Sources */ = {isa = PBXBuildFile; fileRef = DAE6C3CB1CC34BD800DB3429 /* MGLOfflineStorageTests.m */; };
		DAE6C3D61CC34C9900DB3429 /* MGLStyleTests.mm in Sources */ = {isa = PBXBuildFile; fileRef = DAE6C3CC1CC34BD800DB3429 /* MGLStyleTests.mm */; };
		DAE7DEC41E24549F007505A6 /* MGLNSStringAdditionsTests.m in Sources */ = {isa = PBXBuildFile; fileRef = DAE7DEC31E24549F007505A6 /* MGLNSStringAdditionsTests.m */; };
		DAED385F1D62CED700D7640F /* NSURL+MGLAdditions.h in Headers */ = {isa = PBXBuildFile; fileRef = DAED385D1D62CED700D7640F /* NSURL+MGLAdditions.h */; };
		DAED38601D62CED700D7640F /* NSURL+MGLAdditions.m in Sources */ = {isa = PBXBuildFile; fileRef = DAED385E1D62CED700D7640F /* NSURL+MGLAdditions.m */; };
		DAEDC4321D6033F1000224FF /* MGLAttributionInfoTests.m in Sources */ = {isa = PBXBuildFile; fileRef = DAEDC4311D6033F1000224FF /* MGLAttributionInfoTests.m */; };
		DAEDC4371D606291000224FF /* MGLAttributionButtonTests.m in Sources */ = {isa = PBXBuildFile; fileRef = DAEDC4361D606291000224FF /* MGLAttributionButtonTests.m */; };
		DAF0D80E1DFE0E5D00B28378 /* MGLPointCollection_Private.h in Headers */ = {isa = PBXBuildFile; fileRef = DAF0D80D1DFE0E5D00B28378 /* MGLPointCollection_Private.h */; };
		DAF0D8161DFE6B1800B28378 /* MGLAttributionInfo_Private.h in Headers */ = {isa = PBXBuildFile; fileRef = DAF0D8151DFE6B1800B28378 /* MGLAttributionInfo_Private.h */; };
		DAF0D81C1DFF567C00B28378 /* MGLVectorSource+MBXAdditions.m in Sources */ = {isa = PBXBuildFile; fileRef = DAF0D81B1DFF567C00B28378 /* MGLVectorSource+MBXAdditions.m */; };
		DD0902B21DB1AC6400C5BDCE /* MGLNetworkConfiguration.m in Sources */ = {isa = PBXBuildFile; fileRef = DD0902AF1DB1AC6400C5BDCE /* MGLNetworkConfiguration.m */; };
		DD0902B31DB1AC6400C5BDCE /* MGLNetworkConfiguration.h in Headers */ = {isa = PBXBuildFile; fileRef = DD0902B01DB1AC6400C5BDCE /* MGLNetworkConfiguration.h */; };
		DD58A4C91D822C6700E1F038 /* MGLExpressionTests.mm in Sources */ = {isa = PBXBuildFile; fileRef = DD58A4C71D822C6200E1F038 /* MGLExpressionTests.mm */; };
/* End PBXBuildFile section */

/* Begin PBXContainerItemProxy section */
		DAE6C3331CC30DB200DB3429 /* PBXContainerItemProxy */ = {
			isa = PBXContainerItemProxy;
			containerPortal = DA839E8A1CC2E3400062CAFB /* Project object */;
			proxyType = 1;
			remoteGlobalIDString = DAE6C3271CC30DB200DB3429;
			remoteInfo = dynamic;
		};
		DAE6C33B1CC30DB200DB3429 /* PBXContainerItemProxy */ = {
			isa = PBXContainerItemProxy;
			containerPortal = DA839E8A1CC2E3400062CAFB /* Project object */;
			proxyType = 1;
			remoteGlobalIDString = DAE6C3271CC30DB200DB3429;
			remoteInfo = dynamic;
		};
/* End PBXContainerItemProxy section */

/* Begin PBXCopyFilesBuildPhase section */
		DAE6C3221CC30B3C00DB3429 /* Embed Frameworks */ = {
			isa = PBXCopyFilesBuildPhase;
			buildActionMask = 2147483647;
			dstPath = "";
			dstSubfolderSpec = 10;
			files = (
				DAE6C33E1CC30DB200DB3429 /* Mapbox.framework in Embed Frameworks */,
			);
			name = "Embed Frameworks";
			runOnlyForDeploymentPostprocessing = 0;
		};
/* End PBXCopyFilesBuildPhase section */

/* Begin PBXFileReference section */
		30E578141DAA7D920050F07E /* NSImage+MGLAdditions.h */ = {isa = PBXFileReference; fileEncoding = 4; lastKnownFileType = sourcecode.c.h; name = "NSImage+MGLAdditions.h"; path = "src/NSImage+MGLAdditions.h"; sourceTree = SOURCE_ROOT; };
		3508EC621D749D39009B0EE4 /* NSExpression+MGLAdditions.h */ = {isa = PBXFileReference; fileEncoding = 4; lastKnownFileType = sourcecode.c.h; path = "NSExpression+MGLAdditions.h"; sourceTree = "<group>"; };
		3508EC631D749D39009B0EE4 /* NSExpression+MGLAdditions.mm */ = {isa = PBXFileReference; fileEncoding = 4; lastKnownFileType = sourcecode.cpp.objcpp; path = "NSExpression+MGLAdditions.mm"; sourceTree = "<group>"; };
		3526EABC1DF9B19800006B43 /* MGLCodingTests.m */ = {isa = PBXFileReference; fileEncoding = 4; lastKnownFileType = sourcecode.c.objc; name = MGLCodingTests.m; path = ../../darwin/test/MGLCodingTests.m; sourceTree = "<group>"; };
		352742771D4C220900A1ECE6 /* MGLStyleValue.h */ = {isa = PBXFileReference; fileEncoding = 4; lastKnownFileType = sourcecode.c.h; path = MGLStyleValue.h; sourceTree = "<group>"; };
		3527427F1D4C243B00A1ECE6 /* MGLSource.h */ = {isa = PBXFileReference; fileEncoding = 4; lastKnownFileType = sourcecode.c.h; path = MGLSource.h; sourceTree = "<group>"; };
		352742801D4C243B00A1ECE6 /* MGLSource.mm */ = {isa = PBXFileReference; fileEncoding = 4; lastKnownFileType = sourcecode.cpp.objcpp; path = MGLSource.mm; sourceTree = "<group>"; };
		352742831D4C244700A1ECE6 /* MGLRasterSource.h */ = {isa = PBXFileReference; fileEncoding = 4; lastKnownFileType = sourcecode.c.h; path = MGLRasterSource.h; sourceTree = "<group>"; };
		352742841D4C244700A1ECE6 /* MGLRasterSource.mm */ = {isa = PBXFileReference; fileEncoding = 4; lastKnownFileType = sourcecode.cpp.objcpp; path = MGLRasterSource.mm; sourceTree = "<group>"; };
		352742871D4C245800A1ECE6 /* MGLShapeSource.h */ = {isa = PBXFileReference; fileEncoding = 4; lastKnownFileType = sourcecode.c.h; path = MGLShapeSource.h; sourceTree = "<group>"; };
		352742881D4C245800A1ECE6 /* MGLShapeSource.mm */ = {isa = PBXFileReference; fileEncoding = 4; lastKnownFileType = sourcecode.cpp.objcpp; path = MGLShapeSource.mm; sourceTree = "<group>"; };
		3527428B1D4C24AB00A1ECE6 /* MGLCircleStyleLayer.h */ = {isa = PBXFileReference; fileEncoding = 4; lastKnownFileType = sourcecode.c.h; path = MGLCircleStyleLayer.h; sourceTree = "<group>"; };
		3527428C1D4C24AB00A1ECE6 /* MGLCircleStyleLayer.mm */ = {isa = PBXFileReference; fileEncoding = 4; lastKnownFileType = sourcecode.cpp.objcpp; path = MGLCircleStyleLayer.mm; sourceTree = "<group>"; };
		3527429E1D4C25BD00A1ECE6 /* MGLStyleValue.mm */ = {isa = PBXFileReference; fileEncoding = 4; lastKnownFileType = sourcecode.cpp.objcpp; path = MGLStyleValue.mm; sourceTree = "<group>"; };
		352903991D6C63B80002C7DF /* NSPredicate+MGLAdditions.h */ = {isa = PBXFileReference; fileEncoding = 4; lastKnownFileType = sourcecode.c.h; path = "NSPredicate+MGLAdditions.h"; sourceTree = "<group>"; };
		3529039A1D6C63B80002C7DF /* NSPredicate+MGLAdditions.mm */ = {isa = PBXFileReference; fileEncoding = 4; lastKnownFileType = sourcecode.cpp.objcpp; path = "NSPredicate+MGLAdditions.mm"; sourceTree = "<group>"; };
		353722EB1DF850ED004D2F3F /* MGLStyleValueTests.h */ = {isa = PBXFileReference; fileEncoding = 4; lastKnownFileType = sourcecode.c.h; path = MGLStyleValueTests.h; sourceTree = "<group>"; };
		3537CA731D3F93A600380318 /* MGLStyle_Private.h */ = {isa = PBXFileReference; fileEncoding = 4; lastKnownFileType = sourcecode.c.h; path = MGLStyle_Private.h; sourceTree = "<group>"; };
		3538AA211D542685008EC33D /* MGLStyleLayer.h */ = {isa = PBXFileReference; fileEncoding = 4; lastKnownFileType = sourcecode.c.h; path = MGLStyleLayer.h; sourceTree = "<group>"; };
		3538AA221D542685008EC33D /* MGLStyleLayer.mm */ = {isa = PBXFileReference; fileEncoding = 4; lastKnownFileType = sourcecode.cpp.objcpp; path = MGLStyleLayer.mm; sourceTree = "<group>"; };
		355BA4EB1D41633E00CCC6D5 /* NSColor+MGLAdditions.h */ = {isa = PBXFileReference; fileEncoding = 4; lastKnownFileType = sourcecode.c.h; path = "NSColor+MGLAdditions.h"; sourceTree = "<group>"; };
		355BA4EC1D41633E00CCC6D5 /* NSColor+MGLAdditions.mm */ = {isa = PBXFileReference; fileEncoding = 4; lastKnownFileType = sourcecode.cpp.objcpp; path = "NSColor+MGLAdditions.mm"; sourceTree = "<group>"; };
		35602BF81D3EA99F0050646F /* MGLFillStyleLayer.h */ = {isa = PBXFileReference; fileEncoding = 4; lastKnownFileType = sourcecode.c.h; path = MGLFillStyleLayer.h; sourceTree = "<group>"; };
		35602BF91D3EA99F0050646F /* MGLFillStyleLayer.mm */ = {isa = PBXFileReference; fileEncoding = 4; lastKnownFileType = sourcecode.cpp.objcpp; path = MGLFillStyleLayer.mm; sourceTree = "<group>"; };
		35602BFC1D3EA9B40050646F /* MGLStyleLayer_Private.h */ = {isa = PBXFileReference; fileEncoding = 4; lastKnownFileType = sourcecode.c.h; path = MGLStyleLayer_Private.h; sourceTree = "<group>"; };
		35602BFD1D3EA9B40050646F /* MGLForegroundStyleLayer.h */ = {isa = PBXFileReference; fileEncoding = 4; lastKnownFileType = sourcecode.c.h; path = MGLForegroundStyleLayer.h; sourceTree = "<group>"; };
		35602BFE1D3EA9B40050646F /* MGLForegroundStyleLayer.m */ = {isa = PBXFileReference; fileEncoding = 4; lastKnownFileType = sourcecode.c.objc; path = MGLForegroundStyleLayer.m; sourceTree = "<group>"; };
		358EB3AE1D61F0DB00E46D9C /* amsterdam.geojson */ = {isa = PBXFileReference; fileEncoding = 4; lastKnownFileType = text; name = amsterdam.geojson; path = ../../darwin/test/amsterdam.geojson; sourceTree = "<group>"; };
		359819571E02F611008FC139 /* NSCoder+MGLAdditions.h */ = {isa = PBXFileReference; fileEncoding = 4; lastKnownFileType = sourcecode.c.h; path = "NSCoder+MGLAdditions.h"; sourceTree = "<group>"; };
		359819581E02F611008FC139 /* NSCoder+MGLAdditions.mm */ = {isa = PBXFileReference; fileEncoding = 4; lastKnownFileType = sourcecode.cpp.objcpp; path = "NSCoder+MGLAdditions.mm"; sourceTree = "<group>"; };
		3599A3E71DF70E2000E77FB2 /* MGLStyleValueTests.m */ = {isa = PBXFileReference; fileEncoding = 4; lastKnownFileType = sourcecode.c.objc; path = MGLStyleValueTests.m; sourceTree = "<group>"; };
		35C5D8431D6DD66D00E95907 /* NSComparisonPredicate+MGLAdditions.h */ = {isa = PBXFileReference; fileEncoding = 4; lastKnownFileType = sourcecode.c.h; path = "NSComparisonPredicate+MGLAdditions.h"; sourceTree = "<group>"; };
		35C5D8441D6DD66D00E95907 /* NSComparisonPredicate+MGLAdditions.mm */ = {isa = PBXFileReference; fileEncoding = 4; lastKnownFileType = sourcecode.cpp.objcpp; path = "NSComparisonPredicate+MGLAdditions.mm"; sourceTree = "<group>"; };
		35C5D8451D6DD66D00E95907 /* NSCompoundPredicate+MGLAdditions.h */ = {isa = PBXFileReference; fileEncoding = 4; lastKnownFileType = sourcecode.c.h; path = "NSCompoundPredicate+MGLAdditions.h"; sourceTree = "<group>"; };
		35C5D8461D6DD66D00E95907 /* NSCompoundPredicate+MGLAdditions.mm */ = {isa = PBXFileReference; fileEncoding = 4; lastKnownFileType = sourcecode.cpp.objcpp; path = "NSCompoundPredicate+MGLAdditions.mm"; sourceTree = "<group>"; };
		35C5D84B1D6DD75B00E95907 /* MGLPredicateTests.mm */ = {isa = PBXFileReference; fileEncoding = 4; lastKnownFileType = sourcecode.cpp.objcpp; name = MGLPredicateTests.mm; path = ../../darwin/test/MGLPredicateTests.mm; sourceTree = "<group>"; };
		35D65C581D65AD5500722C23 /* NSDate+MGLAdditions.h */ = {isa = PBXFileReference; fileEncoding = 4; lastKnownFileType = sourcecode.c.h; path = "NSDate+MGLAdditions.h"; sourceTree = "<group>"; };
		35D65C591D65AD5500722C23 /* NSDate+MGLAdditions.mm */ = {isa = PBXFileReference; fileEncoding = 4; lastKnownFileType = sourcecode.cpp.objcpp; path = "NSDate+MGLAdditions.mm"; sourceTree = "<group>"; };
		4049C2A11DB6CE7800B3F799 /* MGLPointCollection.h */ = {isa = PBXFileReference; fileEncoding = 4; lastKnownFileType = sourcecode.c.h; path = MGLPointCollection.h; sourceTree = "<group>"; };
		4049C2A71DB6D09B00B3F799 /* MGLPointCollection.mm */ = {isa = PBXFileReference; fileEncoding = 4; lastKnownFileType = sourcecode.cpp.objcpp; path = MGLPointCollection.mm; sourceTree = "<group>"; };
		405C03961DB0004E001AC280 /* NSImage+MGLAdditions.h */ = {isa = PBXFileReference; fileEncoding = 4; lastKnownFileType = sourcecode.c.h; path = "NSImage+MGLAdditions.h"; sourceTree = "<group>"; };
		405C03971DB0004E001AC280 /* NSImage+MGLAdditions.mm */ = {isa = PBXFileReference; fileEncoding = 4; lastKnownFileType = sourcecode.cpp.objcpp; path = "NSImage+MGLAdditions.mm"; sourceTree = "<group>"; };
		408AA85A1DAEECF100022900 /* MGLShape_Private.h */ = {isa = PBXFileReference; fileEncoding = 4; lastKnownFileType = sourcecode.c.h; path = MGLShape_Private.h; sourceTree = "<group>"; };
		408AA85C1DAEED3300022900 /* MGLPolygon+MGLAdditions.m */ = {isa = PBXFileReference; fileEncoding = 4; lastKnownFileType = sourcecode.c.objc; path = "MGLPolygon+MGLAdditions.m"; sourceTree = "<group>"; };
		408AA85D1DAEED3300022900 /* MGLPolyline+MGLAdditions.m */ = {isa = PBXFileReference; fileEncoding = 4; lastKnownFileType = sourcecode.c.objc; path = "MGLPolyline+MGLAdditions.m"; sourceTree = "<group>"; };
		408AA85E1DAEED3300022900 /* NSDictionary+MGLAdditions.mm */ = {isa = PBXFileReference; fileEncoding = 4; lastKnownFileType = sourcecode.cpp.objcpp; path = "NSDictionary+MGLAdditions.mm"; sourceTree = "<group>"; };
		408AA85F1DAEED3300022900 /* NSDictionary+MGLAdditions.h */ = {isa = PBXFileReference; fileEncoding = 4; lastKnownFileType = sourcecode.c.h; path = "NSDictionary+MGLAdditions.h"; sourceTree = "<group>"; };
		408AA8601DAEED3300022900 /* MGLPolygon+MGLAdditions.h */ = {isa = PBXFileReference; fileEncoding = 4; lastKnownFileType = sourcecode.c.h; path = "MGLPolygon+MGLAdditions.h"; sourceTree = "<group>"; };
		408AA8611DAEED3300022900 /* MGLPolyline+MGLAdditions.h */ = {isa = PBXFileReference; fileEncoding = 4; lastKnownFileType = sourcecode.c.h; path = "MGLPolyline+MGLAdditions.h"; sourceTree = "<group>"; };
		40B77E421DB11BB0003DA2FE /* NSArray+MGLAdditions.mm */ = {isa = PBXFileReference; fileEncoding = 4; lastKnownFileType = sourcecode.cpp.objcpp; path = "NSArray+MGLAdditions.mm"; sourceTree = "<group>"; };
		40B77E431DB11BB0003DA2FE /* NSArray+MGLAdditions.h */ = {isa = PBXFileReference; fileEncoding = 4; lastKnownFileType = sourcecode.c.h; path = "NSArray+MGLAdditions.h"; sourceTree = "<group>"; };
		40E1601A1DF216E6005EA6D9 /* MGLStyleLayerTests.h */ = {isa = PBXFileReference; fileEncoding = 4; lastKnownFileType = sourcecode.c.h; path = MGLStyleLayerTests.h; sourceTree = "<group>"; };
		40E1601B1DF216E6005EA6D9 /* MGLStyleLayerTests.m */ = {isa = PBXFileReference; fileEncoding = 4; lastKnownFileType = sourcecode.c.objc; path = MGLStyleLayerTests.m; sourceTree = "<group>"; };
		52BECB091CC5A26F009CD791 /* SystemConfiguration.framework */ = {isa = PBXFileReference; lastKnownFileType = wrapper.framework; name = SystemConfiguration.framework; path = System/Library/Frameworks/SystemConfiguration.framework; sourceTree = SDKROOT; };
		5548BE791D0ACBB2005DDE81 /* libmbgl-loop-darwin.a */ = {isa = PBXFileReference; lastKnownFileType = archive.ar; name = "libmbgl-loop-darwin.a"; path = "cmake/Debug/libmbgl-loop-darwin.a"; sourceTree = "<group>"; };
		5548BE7B1D0ACBBD005DDE81 /* libmbgl-loop-darwin.a */ = {isa = PBXFileReference; lastKnownFileType = archive.ar; name = "libmbgl-loop-darwin.a"; path = "cmake/Debug/libmbgl-loop-darwin.a"; sourceTree = "<group>"; };
		556660C51E1BEA0100E2C41B /* MGLFoundation.h */ = {isa = PBXFileReference; lastKnownFileType = sourcecode.c.h; path = MGLFoundation.h; sourceTree = "<group>"; };
		556660D51E1D07E400E2C41B /* MGLVersionNumber.m */ = {isa = PBXFileReference; lastKnownFileType = sourcecode.c.objc; name = MGLVersionNumber.m; path = ../../darwin/test/MGLVersionNumber.m; sourceTree = "<group>"; };
		558F18211D0B13B000123F46 /* libmbgl-loop.a */ = {isa = PBXFileReference; lastKnownFileType = archive.ar; name = "libmbgl-loop.a"; path = "../../build/osx/Debug/libmbgl-loop.a"; sourceTree = "<group>"; };
		55D9B4B01D005D3900C1CCE2 /* libz.tbd */ = {isa = PBXFileReference; lastKnownFileType = "sourcecode.text-based-dylib-definition"; name = libz.tbd; path = usr/lib/libz.tbd; sourceTree = SDKROOT; };
		55FE0E8D1D100A0900FD240B /* config.xcconfig */ = {isa = PBXFileReference; lastKnownFileType = text.xcconfig; name = config.xcconfig; path = ../../build/macos/config.xcconfig; sourceTree = "<group>"; };
		DA00FC881D5EEAC3009AABC8 /* MGLAttributionInfo.h */ = {isa = PBXFileReference; fileEncoding = 4; lastKnownFileType = sourcecode.c.h; path = MGLAttributionInfo.h; sourceTree = "<group>"; };
		DA00FC891D5EEAC3009AABC8 /* MGLAttributionInfo.mm */ = {isa = PBXFileReference; fileEncoding = 4; lastKnownFileType = sourcecode.cpp.objcpp; path = MGLAttributionInfo.mm; sourceTree = "<group>"; };
		DA0CD58D1CF56F5800A5F5A5 /* MGLFeatureTests.mm */ = {isa = PBXFileReference; fileEncoding = 4; lastKnownFileType = sourcecode.cpp.objcpp; name = MGLFeatureTests.mm; path = ../../darwin/test/MGLFeatureTests.mm; sourceTree = "<group>"; };
		DA2207BA1DC076930002F84D /* test-Bridging-Header.h */ = {isa = PBXFileReference; lastKnownFileType = sourcecode.c.h; path = "test-Bridging-Header.h"; sourceTree = "<group>"; };
		DA2207BB1DC076940002F84D /* MGLStyleValueTests.swift */ = {isa = PBXFileReference; fileEncoding = 4; lastKnownFileType = sourcecode.swift; path = MGLStyleValueTests.swift; sourceTree = "<group>"; };
		DA2784FD1DF03060001D5B8D /* Media.xcassets */ = {isa = PBXFileReference; lastKnownFileType = folder.assetcatalog; name = Media.xcassets; path = ../../darwin/test/Media.xcassets; sourceTree = "<group>"; };
		DA2987591E1A4290002299F5 /* MGLDocumentationExampleTests.swift */ = {isa = PBXFileReference; fileEncoding = 4; lastKnownFileType = sourcecode.swift; name = MGLDocumentationExampleTests.swift; path = ../../darwin/test/MGLDocumentationExampleTests.swift; sourceTree = "<group>"; };
		DA35A2A31CC9EB1A00E826B2 /* MGLCoordinateFormatter.h */ = {isa = PBXFileReference; fileEncoding = 4; lastKnownFileType = sourcecode.c.h; path = MGLCoordinateFormatter.h; sourceTree = "<group>"; };
		DA35A2A51CC9EB2700E826B2 /* MGLCoordinateFormatter.m */ = {isa = PBXFileReference; fileEncoding = 4; lastKnownFileType = sourcecode.c.objc; path = MGLCoordinateFormatter.m; sourceTree = "<group>"; };
		DA35A2A71CC9F41600E826B2 /* MGLCoordinateFormatterTests.m */ = {isa = PBXFileReference; fileEncoding = 4; lastKnownFileType = sourcecode.c.objc; name = MGLCoordinateFormatterTests.m; path = ../../darwin/test/MGLCoordinateFormatterTests.m; sourceTree = "<group>"; };
		DA35A2AB1CCA091800E826B2 /* MGLCompassDirectionFormatter.h */ = {isa = PBXFileReference; fileEncoding = 4; lastKnownFileType = sourcecode.c.h; path = MGLCompassDirectionFormatter.h; sourceTree = "<group>"; };
		DA35A2AC1CCA091800E826B2 /* MGLCompassDirectionFormatter.m */ = {isa = PBXFileReference; fileEncoding = 4; lastKnownFileType = sourcecode.c.objc; path = MGLCompassDirectionFormatter.m; sourceTree = "<group>"; };
		DA35A2B51CCA14D700E826B2 /* MGLCompassDirectionFormatterTests.m */ = {isa = PBXFileReference; fileEncoding = 4; lastKnownFileType = sourcecode.c.objc; name = MGLCompassDirectionFormatterTests.m; path = ../../darwin/test/MGLCompassDirectionFormatterTests.m; sourceTree = "<group>"; };
		DA35A2BD1CCA9B1A00E826B2 /* MGLClockDirectionFormatter.h */ = {isa = PBXFileReference; fileEncoding = 4; lastKnownFileType = sourcecode.c.h; path = MGLClockDirectionFormatter.h; sourceTree = "<group>"; };
		DA35A2BE1CCA9B1A00E826B2 /* MGLClockDirectionFormatter.m */ = {isa = PBXFileReference; fileEncoding = 4; lastKnownFileType = sourcecode.c.objc; path = MGLClockDirectionFormatter.m; sourceTree = "<group>"; };
		DA35A2C11CCA9F4A00E826B2 /* MGLClockDirectionFormatterTests.m */ = {isa = PBXFileReference; fileEncoding = 4; lastKnownFileType = sourcecode.c.objc; name = MGLClockDirectionFormatterTests.m; path = ../../darwin/test/MGLClockDirectionFormatterTests.m; sourceTree = "<group>"; };
		DA35A2CD1CCAAED300E826B2 /* NSValue+MGLAdditions.h */ = {isa = PBXFileReference; fileEncoding = 4; lastKnownFileType = sourcecode.c.h; path = "NSValue+MGLAdditions.h"; sourceTree = "<group>"; };
		DA35A2CE1CCAAED300E826B2 /* NSValue+MGLAdditions.m */ = {isa = PBXFileReference; fileEncoding = 4; lastKnownFileType = sourcecode.c.objc; path = "NSValue+MGLAdditions.m"; sourceTree = "<group>"; };
		DA35D0891E1A631B007DED41 /* one-liner.json */ = {isa = PBXFileReference; fileEncoding = 4; lastKnownFileType = text.json; name = "one-liner.json"; path = "../../darwin/test/one-liner.json"; sourceTree = "<group>"; };
		DA551B7F1DB496AC0009AFAF /* MGLTileSource.h */ = {isa = PBXFileReference; fileEncoding = 4; lastKnownFileType = sourcecode.c.h; path = MGLTileSource.h; sourceTree = "<group>"; };
		DA551B801DB496AC0009AFAF /* MGLTileSource_Private.h */ = {isa = PBXFileReference; fileEncoding = 4; lastKnownFileType = sourcecode.c.h; path = MGLTileSource_Private.h; sourceTree = "<group>"; };
		DA551B811DB496AC0009AFAF /* MGLTileSource.mm */ = {isa = PBXFileReference; fileEncoding = 4; lastKnownFileType = sourcecode.cpp.objcpp; path = MGLTileSource.mm; sourceTree = "<group>"; };
		DA5589761D320C41006B7F64 /* wms.json */ = {isa = PBXFileReference; fileEncoding = 4; lastKnownFileType = text.json; path = wms.json; sourceTree = "<group>"; };
		DA6408D51DA4E5DA00908C90 /* MGLVectorStyleLayer.h */ = {isa = PBXFileReference; fileEncoding = 4; lastKnownFileType = sourcecode.c.h; path = MGLVectorStyleLayer.h; sourceTree = "<group>"; };
		DA6408D61DA4E5DA00908C90 /* MGLVectorStyleLayer.m */ = {isa = PBXFileReference; fileEncoding = 4; lastKnownFileType = sourcecode.c.objc; path = MGLVectorStyleLayer.m; sourceTree = "<group>"; };
		DA7262051DEEDD460043BB89 /* MGLOpenGLStyleLayer.h */ = {isa = PBXFileReference; fileEncoding = 4; lastKnownFileType = sourcecode.c.h; path = MGLOpenGLStyleLayer.h; sourceTree = "<group>"; };
		DA7262061DEEDD460043BB89 /* MGLOpenGLStyleLayer.mm */ = {isa = PBXFileReference; fileEncoding = 4; lastKnownFileType = sourcecode.cpp.objcpp; path = MGLOpenGLStyleLayer.mm; sourceTree = "<group>"; };
		DA7DC9801DED5F5C0027472F /* MGLVectorSource_Private.h */ = {isa = PBXFileReference; fileEncoding = 4; lastKnownFileType = sourcecode.c.h; path = MGLVectorSource_Private.h; sourceTree = "<group>"; };
		DA7DC9821DED647F0027472F /* MGLRasterSource_Private.h */ = {isa = PBXFileReference; fileEncoding = 4; lastKnownFileType = sourcecode.c.h; path = MGLRasterSource_Private.h; sourceTree = "<group>"; };
		DA839E921CC2E3400062CAFB /* Mapbox GL.app */ = {isa = PBXFileReference; explicitFileType = wrapper.application; includeInIndex = 0; path = "Mapbox GL.app"; sourceTree = BUILT_PRODUCTS_DIR; };
		DA839E951CC2E3400062CAFB /* AppDelegate.h */ = {isa = PBXFileReference; lastKnownFileType = sourcecode.c.h; path = AppDelegate.h; sourceTree = "<group>"; };
		DA839E961CC2E3400062CAFB /* AppDelegate.m */ = {isa = PBXFileReference; lastKnownFileType = sourcecode.c.objc; path = AppDelegate.m; sourceTree = "<group>"; };
		DA839E991CC2E3400062CAFB /* main.m */ = {isa = PBXFileReference; lastKnownFileType = sourcecode.c.objc; path = main.m; sourceTree = "<group>"; };
		DA839E9B1CC2E3400062CAFB /* MapDocument.h */ = {isa = PBXFileReference; lastKnownFileType = sourcecode.c.h; path = MapDocument.h; sourceTree = "<group>"; };
		DA839E9C1CC2E3400062CAFB /* MapDocument.m */ = {isa = PBXFileReference; lastKnownFileType = sourcecode.c.objc; path = MapDocument.m; sourceTree = "<group>"; };
		DA839E9F1CC2E3400062CAFB /* Base */ = {isa = PBXFileReference; lastKnownFileType = file.xib; name = Base; path = Base.lproj/MapDocument.xib; sourceTree = "<group>"; };
		DA839EA11CC2E3400062CAFB /* Assets.xcassets */ = {isa = PBXFileReference; lastKnownFileType = folder.assetcatalog; path = Assets.xcassets; sourceTree = "<group>"; };
		DA839EA41CC2E3400062CAFB /* Base */ = {isa = PBXFileReference; lastKnownFileType = file.xib; name = Base; path = Base.lproj/MainMenu.xib; sourceTree = "<group>"; };
		DA839EA61CC2E3400062CAFB /* Info.plist */ = {isa = PBXFileReference; lastKnownFileType = text.plist.xml; path = Info.plist; sourceTree = "<group>"; };
		DA87A9961DC9D88400810D09 /* MGLShapeSourceTests.mm */ = {isa = PBXFileReference; fileEncoding = 4; lastKnownFileType = sourcecode.cpp.objcpp; path = MGLShapeSourceTests.mm; sourceTree = "<group>"; };
		DA87A9971DC9D88400810D09 /* MGLTileSetTests.mm */ = {isa = PBXFileReference; fileEncoding = 4; lastKnownFileType = sourcecode.cpp.objcpp; path = MGLTileSetTests.mm; sourceTree = "<group>"; };
		DA87A99B1DC9D8DD00810D09 /* MGLShapeSource_Private.h */ = {isa = PBXFileReference; fileEncoding = 4; lastKnownFileType = sourcecode.c.h; path = MGLShapeSource_Private.h; sourceTree = "<group>"; };
		DA87A99F1DC9DC6200810D09 /* MGLValueEvaluator.h */ = {isa = PBXFileReference; fileEncoding = 4; lastKnownFileType = sourcecode.c.h; path = MGLValueEvaluator.h; sourceTree = "<group>"; };
		DA88520F1E0A4D0D009D7AD6 /* zh-Hans */ = {isa = PBXFileReference; lastKnownFileType = text.plist.strings; name = "zh-Hans"; path = "zh-Hans.lproj/Localizable.strings"; sourceTree = "<group>"; };
		DA8852101E0A4D3A009D7AD6 /* zh-Hans */ = {isa = PBXFileReference; lastKnownFileType = text.plist.strings; name = "zh-Hans"; path = "zh-Hans.lproj/Foundation.strings"; sourceTree = "<group>"; };
		DA8933A61CCD287300E68420 /* Base */ = {isa = PBXFileReference; lastKnownFileType = file.xib; name = Base; path = Base.lproj/MGLAnnotationCallout.xib; sourceTree = "<group>"; };
		DA8933AC1CCD290700E68420 /* Base */ = {isa = PBXFileReference; lastKnownFileType = text.plist.strings; name = Base; path = Base.lproj/Localizable.strings; sourceTree = "<group>"; };
		DA8933B41CCD2C2500E68420 /* Base */ = {isa = PBXFileReference; lastKnownFileType = text.plist.strings; name = Base; path = Base.lproj/Foundation.strings; sourceTree = "<group>"; };
		DA8933B71CCD2C2D00E68420 /* en */ = {isa = PBXFileReference; lastKnownFileType = text.plist.stringsdict; name = en; path = en.lproj/Foundation.stringsdict; sourceTree = "<group>"; };
		DA8F25741D51C5F40010E6B5 /* MGLFillStyleLayerTests.mm */ = {isa = PBXFileReference; fileEncoding = 4; lastKnownFileType = sourcecode.cpp.objcpp; path = MGLFillStyleLayerTests.mm; sourceTree = "<group>"; };
		DA8F25751D51C5F40010E6B5 /* MGLRasterStyleLayerTests.mm */ = {isa = PBXFileReference; fileEncoding = 4; lastKnownFileType = sourcecode.cpp.objcpp; path = MGLRasterStyleLayerTests.mm; sourceTree = "<group>"; };
		DA8F25761D51C5F40010E6B5 /* MGLSymbolStyleLayerTests.mm */ = {isa = PBXFileReference; fileEncoding = 4; lastKnownFileType = sourcecode.cpp.objcpp; path = MGLSymbolStyleLayerTests.mm; sourceTree = "<group>"; };
		DA8F25771D51C5F40010E6B5 /* MGLLineStyleLayerTests.mm */ = {isa = PBXFileReference; fileEncoding = 4; lastKnownFileType = sourcecode.cpp.objcpp; path = MGLLineStyleLayerTests.mm; sourceTree = "<group>"; };
		DA8F25781D51C5F40010E6B5 /* MGLCircleStyleLayerTests.mm */ = {isa = PBXFileReference; fileEncoding = 4; lastKnownFileType = sourcecode.cpp.objcpp; path = MGLCircleStyleLayerTests.mm; sourceTree = "<group>"; };
		DA8F25791D51C5F40010E6B5 /* MGLBackgroundStyleLayerTests.mm */ = {isa = PBXFileReference; fileEncoding = 4; lastKnownFileType = sourcecode.cpp.objcpp; path = MGLBackgroundStyleLayerTests.mm; sourceTree = "<group>"; };
		DA8F25851D51C9E10010E6B5 /* MGLBackgroundStyleLayer.h */ = {isa = PBXFileReference; fileEncoding = 4; lastKnownFileType = sourcecode.c.h; path = MGLBackgroundStyleLayer.h; sourceTree = "<group>"; };
		DA8F25861D51C9E10010E6B5 /* MGLBackgroundStyleLayer.mm */ = {isa = PBXFileReference; fileEncoding = 4; lastKnownFileType = sourcecode.cpp.objcpp; path = MGLBackgroundStyleLayer.mm; sourceTree = "<group>"; };
		DA8F25891D51CA540010E6B5 /* MGLLineStyleLayer.h */ = {isa = PBXFileReference; fileEncoding = 4; lastKnownFileType = sourcecode.c.h; path = MGLLineStyleLayer.h; sourceTree = "<group>"; };
		DA8F258A1D51CA540010E6B5 /* MGLLineStyleLayer.mm */ = {isa = PBXFileReference; fileEncoding = 4; lastKnownFileType = sourcecode.cpp.objcpp; path = MGLLineStyleLayer.mm; sourceTree = "<group>"; };
		DA8F258D1D51CA600010E6B5 /* MGLRasterStyleLayer.h */ = {isa = PBXFileReference; fileEncoding = 4; lastKnownFileType = sourcecode.c.h; path = MGLRasterStyleLayer.h; sourceTree = "<group>"; };
		DA8F258E1D51CA600010E6B5 /* MGLRasterStyleLayer.mm */ = {isa = PBXFileReference; fileEncoding = 4; lastKnownFileType = sourcecode.cpp.objcpp; path = MGLRasterStyleLayer.mm; sourceTree = "<group>"; };
		DA8F25911D51CA750010E6B5 /* MGLSymbolStyleLayer.h */ = {isa = PBXFileReference; fileEncoding = 4; lastKnownFileType = sourcecode.c.h; path = MGLSymbolStyleLayer.h; sourceTree = "<group>"; };
		DA8F25921D51CA750010E6B5 /* MGLSymbolStyleLayer.mm */ = {isa = PBXFileReference; fileEncoding = 4; lastKnownFileType = sourcecode.cpp.objcpp; path = MGLSymbolStyleLayer.mm; sourceTree = "<group>"; };
		DA8F25951D51CAC70010E6B5 /* MGLVectorSource.h */ = {isa = PBXFileReference; fileEncoding = 4; lastKnownFileType = sourcecode.c.h; path = MGLVectorSource.h; sourceTree = "<group>"; };
		DA8F25961D51CAC70010E6B5 /* MGLVectorSource.mm */ = {isa = PBXFileReference; fileEncoding = 4; lastKnownFileType = sourcecode.cpp.objcpp; path = MGLVectorSource.mm; sourceTree = "<group>"; };
		DA8F25991D51CAD00010E6B5 /* MGLSource_Private.h */ = {isa = PBXFileReference; fileEncoding = 4; lastKnownFileType = sourcecode.c.h; path = MGLSource_Private.h; sourceTree = "<group>"; };
		DA8F259B1D51CB000010E6B5 /* MGLStyleValue_Private.h */ = {isa = PBXFileReference; fileEncoding = 4; lastKnownFileType = sourcecode.c.h; path = MGLStyleValue_Private.h; sourceTree = "<group>"; };
		DA8F25A61D51CB270010E6B5 /* NSValue+MGLStyleAttributeAdditions.h */ = {isa = PBXFileReference; fileEncoding = 4; lastKnownFileType = sourcecode.c.h; path = "NSValue+MGLStyleAttributeAdditions.h"; sourceTree = "<group>"; };
		DA8F25A71D51CB270010E6B5 /* NSValue+MGLStyleAttributeAdditions.mm */ = {isa = PBXFileReference; fileEncoding = 4; lastKnownFileType = sourcecode.cpp.objcpp; path = "NSValue+MGLStyleAttributeAdditions.mm"; sourceTree = "<group>"; };
		DA8F25B51D51D2240010E6B5 /* MGLStyleLayerTests.mm.ejs */ = {isa = PBXFileReference; lastKnownFileType = text; name = MGLStyleLayerTests.mm.ejs; path = ../test/MGLStyleLayerTests.mm.ejs; sourceTree = "<group>"; };
		DA8F25B61D51D2240010E6B5 /* MGLStyleLayer.h.ejs */ = {isa = PBXFileReference; lastKnownFileType = text; path = MGLStyleLayer.h.ejs; sourceTree = "<group>"; };
		DA8F25B71D51D2240010E6B5 /* MGLStyleLayer.mm.ejs */ = {isa = PBXFileReference; lastKnownFileType = text; path = MGLStyleLayer.mm.ejs; sourceTree = "<group>"; };
		DAA48EFB1D6A4731006A7E36 /* StyleLayerIconTransformer.h */ = {isa = PBXFileReference; fileEncoding = 4; lastKnownFileType = sourcecode.c.h; path = StyleLayerIconTransformer.h; sourceTree = "<group>"; };
		DAA48EFC1D6A4731006A7E36 /* StyleLayerIconTransformer.m */ = {isa = PBXFileReference; fileEncoding = 4; lastKnownFileType = sourcecode.c.objc; path = StyleLayerIconTransformer.m; sourceTree = "<group>"; };
		DAB2CCE31DF632ED001B2FE1 /* LimeGreenStyleLayer.h */ = {isa = PBXFileReference; fileEncoding = 4; lastKnownFileType = sourcecode.c.h; path = LimeGreenStyleLayer.h; sourceTree = "<group>"; };
		DAB2CCE41DF632ED001B2FE1 /* LimeGreenStyleLayer.m */ = {isa = PBXFileReference; fileEncoding = 4; lastKnownFileType = sourcecode.c.objc; path = LimeGreenStyleLayer.m; sourceTree = "<group>"; };
		DAC2ABC41CC6D343006D18C4 /* MGLAnnotationImage_Private.h */ = {isa = PBXFileReference; fileEncoding = 4; lastKnownFileType = sourcecode.c.h; path = MGLAnnotationImage_Private.h; sourceTree = "<group>"; };
		DACB0C371E18DFFD005DDBEA /* MGLStyle+MBXAdditions.h */ = {isa = PBXFileReference; fileEncoding = 4; lastKnownFileType = sourcecode.c.h; path = "MGLStyle+MBXAdditions.h"; sourceTree = "<group>"; };
		DACB0C381E18DFFD005DDBEA /* MGLStyle+MBXAdditions.m */ = {isa = PBXFileReference; fileEncoding = 4; lastKnownFileType = sourcecode.c.objc; path = "MGLStyle+MBXAdditions.m"; sourceTree = "<group>"; };
		DACC22121CF3D3E200D220D9 /* MGLFeature.h */ = {isa = PBXFileReference; fileEncoding = 4; lastKnownFileType = sourcecode.c.h; path = MGLFeature.h; sourceTree = "<group>"; };
		DACC22131CF3D3E200D220D9 /* MGLFeature.mm */ = {isa = PBXFileReference; fileEncoding = 4; lastKnownFileType = sourcecode.cpp.objcpp; path = MGLFeature.mm; sourceTree = "<group>"; };
		DACC22171CF3D4F700D220D9 /* MGLFeature_Private.h */ = {isa = PBXFileReference; fileEncoding = 4; lastKnownFileType = sourcecode.c.h; path = MGLFeature_Private.h; sourceTree = "<group>"; };
		DAD165721CF4CD7A001FF4B9 /* MGLShapeCollection.h */ = {isa = PBXFileReference; fileEncoding = 4; lastKnownFileType = sourcecode.c.h; path = MGLShapeCollection.h; sourceTree = "<group>"; };
		DAD165731CF4CD7A001FF4B9 /* MGLShapeCollection.mm */ = {isa = PBXFileReference; fileEncoding = 4; lastKnownFileType = sourcecode.cpp.objcpp; path = MGLShapeCollection.mm; sourceTree = "<group>"; };
		DAE6C2E11CC304F900DB3429 /* Credits.rtf */ = {isa = PBXFileReference; fileEncoding = 4; lastKnownFileType = text.rtf; path = Credits.rtf; sourceTree = "<group>"; };
		DAE6C2E31CC3050F00DB3429 /* DroppedPinAnnotation.h */ = {isa = PBXFileReference; fileEncoding = 4; lastKnownFileType = sourcecode.c.h; path = DroppedPinAnnotation.h; sourceTree = "<group>"; };
		DAE6C2E41CC3050F00DB3429 /* DroppedPinAnnotation.m */ = {isa = PBXFileReference; fileEncoding = 4; lastKnownFileType = sourcecode.c.objc; path = DroppedPinAnnotation.m; sourceTree = "<group>"; };
		DAE6C2E51CC3050F00DB3429 /* LocationCoordinate2DTransformer.h */ = {isa = PBXFileReference; fileEncoding = 4; lastKnownFileType = sourcecode.c.h; path = LocationCoordinate2DTransformer.h; sourceTree = "<group>"; };
		DAE6C2E61CC3050F00DB3429 /* LocationCoordinate2DTransformer.m */ = {isa = PBXFileReference; fileEncoding = 4; lastKnownFileType = sourcecode.c.objc; path = LocationCoordinate2DTransformer.m; sourceTree = "<group>"; };
		DAE6C2E91CC3050F00DB3429 /* OfflinePackNameValueTransformer.h */ = {isa = PBXFileReference; fileEncoding = 4; lastKnownFileType = sourcecode.c.h; path = OfflinePackNameValueTransformer.h; sourceTree = "<group>"; };
		DAE6C2EA1CC3050F00DB3429 /* OfflinePackNameValueTransformer.m */ = {isa = PBXFileReference; fileEncoding = 4; lastKnownFileType = sourcecode.c.objc; path = OfflinePackNameValueTransformer.m; sourceTree = "<group>"; };
		DAE6C2EB1CC3050F00DB3429 /* TimeIntervalTransformer.h */ = {isa = PBXFileReference; fileEncoding = 4; lastKnownFileType = sourcecode.c.h; path = TimeIntervalTransformer.h; sourceTree = "<group>"; };
		DAE6C2EC1CC3050F00DB3429 /* TimeIntervalTransformer.m */ = {isa = PBXFileReference; fileEncoding = 4; lastKnownFileType = sourcecode.c.objc; path = TimeIntervalTransformer.m; sourceTree = "<group>"; };
		DAE6C3281CC30DB200DB3429 /* Mapbox.framework */ = {isa = PBXFileReference; explicitFileType = wrapper.framework; includeInIndex = 0; path = Mapbox.framework; sourceTree = BUILT_PRODUCTS_DIR; };
		DAE6C32C1CC30DB200DB3429 /* Info.plist */ = {isa = PBXFileReference; lastKnownFileType = text.plist.xml; path = Info.plist; sourceTree = "<group>"; };
		DAE6C3311CC30DB200DB3429 /* test.xctest */ = {isa = PBXFileReference; explicitFileType = wrapper.cfbundle; includeInIndex = 0; path = test.xctest; sourceTree = BUILT_PRODUCTS_DIR; };
		DAE6C33A1CC30DB200DB3429 /* Info.plist */ = {isa = PBXFileReference; lastKnownFileType = text.plist.xml; path = Info.plist; sourceTree = "<group>"; };
		DAE6C3451CC31D1200DB3429 /* libmbgl-core.a */ = {isa = PBXFileReference; lastKnownFileType = archive.ar; path = "libmbgl-core.a"; sourceTree = BUILT_PRODUCTS_DIR; };
		DAE6C3461CC31D1200DB3429 /* libmbgl-platform-macos.a */ = {isa = PBXFileReference; lastKnownFileType = archive.ar; path = "libmbgl-platform-macos.a"; sourceTree = BUILT_PRODUCTS_DIR; };
		DAE6C34A1CC31E0400DB3429 /* MGLAccountManager.h */ = {isa = PBXFileReference; fileEncoding = 4; lastKnownFileType = sourcecode.c.h; path = MGLAccountManager.h; sourceTree = "<group>"; };
		DAE6C34B1CC31E0400DB3429 /* MGLAnnotation.h */ = {isa = PBXFileReference; fileEncoding = 4; lastKnownFileType = sourcecode.c.h; path = MGLAnnotation.h; sourceTree = "<group>"; };
		DAE6C34C1CC31E0400DB3429 /* MGLGeometry.h */ = {isa = PBXFileReference; fileEncoding = 4; lastKnownFileType = sourcecode.c.h; path = MGLGeometry.h; sourceTree = "<group>"; };
		DAE6C34D1CC31E0400DB3429 /* MGLMapCamera.h */ = {isa = PBXFileReference; fileEncoding = 4; lastKnownFileType = sourcecode.c.h; path = MGLMapCamera.h; sourceTree = "<group>"; };
		DAE6C34E1CC31E0400DB3429 /* MGLMultiPoint.h */ = {isa = PBXFileReference; fileEncoding = 4; lastKnownFileType = sourcecode.c.h; path = MGLMultiPoint.h; sourceTree = "<group>"; };
		DAE6C34F1CC31E0400DB3429 /* MGLOfflinePack.h */ = {isa = PBXFileReference; fileEncoding = 4; lastKnownFileType = sourcecode.c.h; path = MGLOfflinePack.h; sourceTree = "<group>"; };
		DAE6C3501CC31E0400DB3429 /* MGLOfflineRegion.h */ = {isa = PBXFileReference; fileEncoding = 4; lastKnownFileType = sourcecode.c.h; path = MGLOfflineRegion.h; sourceTree = "<group>"; };
		DAE6C3511CC31E0400DB3429 /* MGLOfflineStorage.h */ = {isa = PBXFileReference; fileEncoding = 4; lastKnownFileType = sourcecode.c.h; path = MGLOfflineStorage.h; sourceTree = "<group>"; };
		DAE6C3521CC31E0400DB3429 /* MGLOverlay.h */ = {isa = PBXFileReference; fileEncoding = 4; lastKnownFileType = sourcecode.c.h; path = MGLOverlay.h; sourceTree = "<group>"; };
		DAE6C3531CC31E0400DB3429 /* MGLPointAnnotation.h */ = {isa = PBXFileReference; fileEncoding = 4; lastKnownFileType = sourcecode.c.h; path = MGLPointAnnotation.h; sourceTree = "<group>"; };
		DAE6C3541CC31E0400DB3429 /* MGLPolygon.h */ = {isa = PBXFileReference; fileEncoding = 4; lastKnownFileType = sourcecode.c.h; path = MGLPolygon.h; sourceTree = "<group>"; };
		DAE6C3551CC31E0400DB3429 /* MGLPolyline.h */ = {isa = PBXFileReference; fileEncoding = 4; lastKnownFileType = sourcecode.c.h; path = MGLPolyline.h; sourceTree = "<group>"; };
		DAE6C3561CC31E0400DB3429 /* MGLShape.h */ = {isa = PBXFileReference; fileEncoding = 4; lastKnownFileType = sourcecode.c.h; path = MGLShape.h; sourceTree = "<group>"; };
		DAE6C3571CC31E0400DB3429 /* MGLStyle.h */ = {isa = PBXFileReference; fileEncoding = 4; lastKnownFileType = sourcecode.c.h; path = MGLStyle.h; sourceTree = "<group>"; };
		DAE6C3581CC31E0400DB3429 /* MGLTilePyramidOfflineRegion.h */ = {isa = PBXFileReference; fileEncoding = 4; lastKnownFileType = sourcecode.c.h; path = MGLTilePyramidOfflineRegion.h; sourceTree = "<group>"; };
		DAE6C3591CC31E0400DB3429 /* MGLTypes.h */ = {isa = PBXFileReference; fileEncoding = 4; lastKnownFileType = sourcecode.c.h; path = MGLTypes.h; sourceTree = "<group>"; };
		DAE6C36A1CC31E2A00DB3429 /* MGLAccountManager_Private.h */ = {isa = PBXFileReference; fileEncoding = 4; lastKnownFileType = sourcecode.c.h; path = MGLAccountManager_Private.h; sourceTree = "<group>"; };
		DAE6C36B1CC31E2A00DB3429 /* MGLAccountManager.m */ = {isa = PBXFileReference; fileEncoding = 4; lastKnownFileType = sourcecode.c.objc; path = MGLAccountManager.m; sourceTree = "<group>"; };
		DAE6C36C1CC31E2A00DB3429 /* MGLGeometry_Private.h */ = {isa = PBXFileReference; fileEncoding = 4; lastKnownFileType = sourcecode.c.h; path = MGLGeometry_Private.h; sourceTree = "<group>"; };
		DAE6C36D1CC31E2A00DB3429 /* MGLGeometry.mm */ = {isa = PBXFileReference; fileEncoding = 4; lastKnownFileType = sourcecode.cpp.objcpp; path = MGLGeometry.mm; sourceTree = "<group>"; };
		DAE6C36E1CC31E2A00DB3429 /* MGLMapCamera.mm */ = {isa = PBXFileReference; fileEncoding = 4; lastKnownFileType = sourcecode.cpp.objcpp; path = MGLMapCamera.mm; sourceTree = "<group>"; };
		DAE6C36F1CC31E2A00DB3429 /* MGLMultiPoint_Private.h */ = {isa = PBXFileReference; fileEncoding = 4; lastKnownFileType = sourcecode.c.h; path = MGLMultiPoint_Private.h; sourceTree = "<group>"; };
		DAE6C3701CC31E2A00DB3429 /* MGLMultiPoint.mm */ = {isa = PBXFileReference; fileEncoding = 4; lastKnownFileType = sourcecode.cpp.objcpp; path = MGLMultiPoint.mm; sourceTree = "<group>"; };
		DAE6C3711CC31E2A00DB3429 /* MGLOfflinePack_Private.h */ = {isa = PBXFileReference; fileEncoding = 4; lastKnownFileType = sourcecode.c.h; path = MGLOfflinePack_Private.h; sourceTree = "<group>"; };
		DAE6C3721CC31E2A00DB3429 /* MGLOfflinePack.mm */ = {isa = PBXFileReference; fileEncoding = 4; lastKnownFileType = sourcecode.cpp.objcpp; path = MGLOfflinePack.mm; sourceTree = "<group>"; };
		DAE6C3731CC31E2A00DB3429 /* MGLOfflineRegion_Private.h */ = {isa = PBXFileReference; fileEncoding = 4; lastKnownFileType = sourcecode.c.h; path = MGLOfflineRegion_Private.h; sourceTree = "<group>"; };
		DAE6C3741CC31E2A00DB3429 /* MGLOfflineStorage_Private.h */ = {isa = PBXFileReference; fileEncoding = 4; lastKnownFileType = sourcecode.c.h; path = MGLOfflineStorage_Private.h; sourceTree = "<group>"; };
		DAE6C3751CC31E2A00DB3429 /* MGLOfflineStorage.mm */ = {isa = PBXFileReference; fileEncoding = 4; lastKnownFileType = sourcecode.cpp.objcpp; path = MGLOfflineStorage.mm; sourceTree = "<group>"; };
		DAE6C3761CC31E2A00DB3429 /* MGLPointAnnotation.mm */ = {isa = PBXFileReference; fileEncoding = 4; lastKnownFileType = sourcecode.cpp.objcpp; path = MGLPointAnnotation.mm; sourceTree = "<group>"; };
		DAE6C3771CC31E2A00DB3429 /* MGLPolygon.mm */ = {isa = PBXFileReference; fileEncoding = 4; lastKnownFileType = sourcecode.cpp.objcpp; path = MGLPolygon.mm; sourceTree = "<group>"; };
		DAE6C3781CC31E2A00DB3429 /* MGLPolyline.mm */ = {isa = PBXFileReference; fileEncoding = 4; lastKnownFileType = sourcecode.cpp.objcpp; path = MGLPolyline.mm; sourceTree = "<group>"; };
		DAE6C3791CC31E2A00DB3429 /* MGLShape.mm */ = {isa = PBXFileReference; fileEncoding = 4; lastKnownFileType = sourcecode.cpp.objcpp; path = MGLShape.mm; sourceTree = "<group>"; };
		DAE6C37A1CC31E2A00DB3429 /* MGLStyle.mm */ = {isa = PBXFileReference; fileEncoding = 4; lastKnownFileType = sourcecode.cpp.objcpp; path = MGLStyle.mm; sourceTree = "<group>"; };
		DAE6C37B1CC31E2A00DB3429 /* MGLTilePyramidOfflineRegion.mm */ = {isa = PBXFileReference; fileEncoding = 4; lastKnownFileType = sourcecode.cpp.objcpp; path = MGLTilePyramidOfflineRegion.mm; sourceTree = "<group>"; };
		DAE6C37C1CC31E2A00DB3429 /* MGLTypes.m */ = {isa = PBXFileReference; fileEncoding = 4; lastKnownFileType = sourcecode.c.objc; path = MGLTypes.m; sourceTree = "<group>"; };
		DAE6C37D1CC31E2A00DB3429 /* NSBundle+MGLAdditions.h */ = {isa = PBXFileReference; fileEncoding = 4; lastKnownFileType = sourcecode.c.h; path = "NSBundle+MGLAdditions.h"; sourceTree = "<group>"; };
		DAE6C37E1CC31E2A00DB3429 /* NSBundle+MGLAdditions.m */ = {isa = PBXFileReference; fileEncoding = 4; lastKnownFileType = sourcecode.c.objc; path = "NSBundle+MGLAdditions.m"; sourceTree = "<group>"; };
		DAE6C37F1CC31E2A00DB3429 /* NSException+MGLAdditions.h */ = {isa = PBXFileReference; fileEncoding = 4; lastKnownFileType = sourcecode.c.h; path = "NSException+MGLAdditions.h"; sourceTree = "<group>"; };
		DAE6C3801CC31E2A00DB3429 /* NSProcessInfo+MGLAdditions.h */ = {isa = PBXFileReference; fileEncoding = 4; lastKnownFileType = sourcecode.c.h; path = "NSProcessInfo+MGLAdditions.h"; sourceTree = "<group>"; };
		DAE6C3811CC31E2A00DB3429 /* NSProcessInfo+MGLAdditions.m */ = {isa = PBXFileReference; fileEncoding = 4; lastKnownFileType = sourcecode.c.objc; path = "NSProcessInfo+MGLAdditions.m"; sourceTree = "<group>"; };
		DAE6C3821CC31E2A00DB3429 /* NSString+MGLAdditions.h */ = {isa = PBXFileReference; fileEncoding = 4; lastKnownFileType = sourcecode.c.h; path = "NSString+MGLAdditions.h"; sourceTree = "<group>"; };
		DAE6C3831CC31E2A00DB3429 /* NSString+MGLAdditions.m */ = {isa = PBXFileReference; fileEncoding = 4; lastKnownFileType = sourcecode.c.objc; path = "NSString+MGLAdditions.m"; sourceTree = "<group>"; };
		DAE6C39F1CC31E9400DB3429 /* MGLAnnotationImage.h */ = {isa = PBXFileReference; fileEncoding = 4; lastKnownFileType = sourcecode.c.h; path = MGLAnnotationImage.h; sourceTree = "<group>"; };
		DAE6C3A01CC31E9400DB3429 /* MGLMapView.h */ = {isa = PBXFileReference; fileEncoding = 4; lastKnownFileType = sourcecode.c.h; path = MGLMapView.h; sourceTree = "<group>"; };
		DAE6C3A11CC31E9400DB3429 /* MGLMapView+IBAdditions.h */ = {isa = PBXFileReference; fileEncoding = 4; lastKnownFileType = sourcecode.c.h; path = "MGLMapView+IBAdditions.h"; sourceTree = "<group>"; };
		DAE6C3A21CC31E9400DB3429 /* MGLMapViewDelegate.h */ = {isa = PBXFileReference; fileEncoding = 4; lastKnownFileType = sourcecode.c.h; path = MGLMapViewDelegate.h; sourceTree = "<group>"; };
		DAE6C3A71CC31EF300DB3429 /* MGLAnnotationImage.m */ = {isa = PBXFileReference; fileEncoding = 4; lastKnownFileType = sourcecode.c.objc; path = MGLAnnotationImage.m; sourceTree = "<group>"; };
		DAE6C3A81CC31EF300DB3429 /* MGLAttributionButton.h */ = {isa = PBXFileReference; fileEncoding = 4; lastKnownFileType = sourcecode.c.h; path = MGLAttributionButton.h; sourceTree = "<group>"; };
		DAE6C3A91CC31EF300DB3429 /* MGLAttributionButton.mm */ = {isa = PBXFileReference; fileEncoding = 4; lastKnownFileType = sourcecode.cpp.objcpp; path = MGLAttributionButton.mm; sourceTree = "<group>"; };
		DAE6C3AA1CC31EF300DB3429 /* MGLCompassCell.h */ = {isa = PBXFileReference; fileEncoding = 4; lastKnownFileType = sourcecode.c.h; path = MGLCompassCell.h; sourceTree = "<group>"; };
		DAE6C3AB1CC31EF300DB3429 /* MGLCompassCell.m */ = {isa = PBXFileReference; fileEncoding = 4; lastKnownFileType = sourcecode.c.objc; path = MGLCompassCell.m; sourceTree = "<group>"; };
		DAE6C3AC1CC31EF300DB3429 /* MGLMapView_Private.h */ = {isa = PBXFileReference; fileEncoding = 4; lastKnownFileType = sourcecode.c.h; path = MGLMapView_Private.h; sourceTree = "<group>"; };
		DAE6C3AD1CC31EF300DB3429 /* MGLMapView.mm */ = {isa = PBXFileReference; fileEncoding = 4; lastKnownFileType = sourcecode.cpp.objcpp; path = MGLMapView.mm; sourceTree = "<group>"; };
		DAE6C3AE1CC31EF300DB3429 /* MGLMapView+IBAdditions.mm */ = {isa = PBXFileReference; fileEncoding = 4; lastKnownFileType = sourcecode.cpp.objcpp; path = "MGLMapView+IBAdditions.mm"; sourceTree = "<group>"; };
		DAE6C3AF1CC31EF300DB3429 /* MGLOpenGLLayer.h */ = {isa = PBXFileReference; fileEncoding = 4; lastKnownFileType = sourcecode.c.h; path = MGLOpenGLLayer.h; sourceTree = "<group>"; };
		DAE6C3B01CC31EF300DB3429 /* MGLOpenGLLayer.mm */ = {isa = PBXFileReference; fileEncoding = 4; lastKnownFileType = sourcecode.cpp.objcpp; path = MGLOpenGLLayer.mm; sourceTree = "<group>"; };
		DAE6C3BB1CC31F2E00DB3429 /* default_marker.pdf */ = {isa = PBXFileReference; lastKnownFileType = image.pdf; path = default_marker.pdf; sourceTree = "<group>"; };
		DAE6C3BC1CC31F2E00DB3429 /* mapbox.pdf */ = {isa = PBXFileReference; lastKnownFileType = image.pdf; path = mapbox.pdf; sourceTree = "<group>"; };
		DAE6C3C11CC31F4500DB3429 /* Mapbox.h */ = {isa = PBXFileReference; fileEncoding = 4; lastKnownFileType = sourcecode.c.h; name = Mapbox.h; path = src/Mapbox.h; sourceTree = SOURCE_ROOT; };
		DAE6C3C61CC3499100DB3429 /* libsqlite3.tbd */ = {isa = PBXFileReference; lastKnownFileType = "sourcecode.text-based-dylib-definition"; name = libsqlite3.tbd; path = usr/lib/libsqlite3.tbd; sourceTree = SDKROOT; };
		DAE6C3C81CC34BD800DB3429 /* MGLGeometryTests.mm */ = {isa = PBXFileReference; fileEncoding = 4; lastKnownFileType = sourcecode.cpp.objcpp; name = MGLGeometryTests.mm; path = ../../darwin/test/MGLGeometryTests.mm; sourceTree = "<group>"; };
		DAE6C3C91CC34BD800DB3429 /* MGLOfflinePackTests.m */ = {isa = PBXFileReference; fileEncoding = 4; lastKnownFileType = sourcecode.c.objc; name = MGLOfflinePackTests.m; path = ../../darwin/test/MGLOfflinePackTests.m; sourceTree = "<group>"; };
		DAE6C3CA1CC34BD800DB3429 /* MGLOfflineRegionTests.m */ = {isa = PBXFileReference; fileEncoding = 4; lastKnownFileType = sourcecode.c.objc; name = MGLOfflineRegionTests.m; path = ../../darwin/test/MGLOfflineRegionTests.m; sourceTree = "<group>"; };
		DAE6C3CB1CC34BD800DB3429 /* MGLOfflineStorageTests.m */ = {isa = PBXFileReference; fileEncoding = 4; lastKnownFileType = sourcecode.c.objc; name = MGLOfflineStorageTests.m; path = ../../darwin/test/MGLOfflineStorageTests.m; sourceTree = "<group>"; };
		DAE6C3CC1CC34BD800DB3429 /* MGLStyleTests.mm */ = {isa = PBXFileReference; fileEncoding = 4; lastKnownFileType = sourcecode.cpp.objcpp; name = MGLStyleTests.mm; path = ../../darwin/test/MGLStyleTests.mm; sourceTree = "<group>"; };
		DAE7DEC31E24549F007505A6 /* MGLNSStringAdditionsTests.m */ = {isa = PBXFileReference; fileEncoding = 4; lastKnownFileType = sourcecode.c.objc; name = MGLNSStringAdditionsTests.m; path = ../../darwin/test/MGLNSStringAdditionsTests.m; sourceTree = "<group>"; };
		DAED385D1D62CED700D7640F /* NSURL+MGLAdditions.h */ = {isa = PBXFileReference; fileEncoding = 4; lastKnownFileType = sourcecode.c.h; path = "NSURL+MGLAdditions.h"; sourceTree = "<group>"; };
		DAED385E1D62CED700D7640F /* NSURL+MGLAdditions.m */ = {isa = PBXFileReference; fileEncoding = 4; lastKnownFileType = sourcecode.c.objc; path = "NSURL+MGLAdditions.m"; sourceTree = "<group>"; };
		DAEDC4311D6033F1000224FF /* MGLAttributionInfoTests.m */ = {isa = PBXFileReference; fileEncoding = 4; lastKnownFileType = sourcecode.c.objc; name = MGLAttributionInfoTests.m; path = ../../darwin/test/MGLAttributionInfoTests.m; sourceTree = "<group>"; };
		DAEDC4361D606291000224FF /* MGLAttributionButtonTests.m */ = {isa = PBXFileReference; fileEncoding = 4; lastKnownFileType = sourcecode.c.objc; path = MGLAttributionButtonTests.m; sourceTree = "<group>"; };
		DAF0D80D1DFE0E5D00B28378 /* MGLPointCollection_Private.h */ = {isa = PBXFileReference; fileEncoding = 4; lastKnownFileType = sourcecode.c.h; path = MGLPointCollection_Private.h; sourceTree = "<group>"; };
		DAF0D8151DFE6B1800B28378 /* MGLAttributionInfo_Private.h */ = {isa = PBXFileReference; fileEncoding = 4; lastKnownFileType = sourcecode.c.h; path = MGLAttributionInfo_Private.h; sourceTree = "<group>"; };
		DAF0D81A1DFF567C00B28378 /* MGLVectorSource+MBXAdditions.h */ = {isa = PBXFileReference; fileEncoding = 4; lastKnownFileType = sourcecode.c.h; path = "MGLVectorSource+MBXAdditions.h"; sourceTree = "<group>"; };
		DAF0D81B1DFF567C00B28378 /* MGLVectorSource+MBXAdditions.m */ = {isa = PBXFileReference; fileEncoding = 4; lastKnownFileType = sourcecode.c.objc; path = "MGLVectorSource+MBXAdditions.m"; sourceTree = "<group>"; };
		DD0902AF1DB1AC6400C5BDCE /* MGLNetworkConfiguration.m */ = {isa = PBXFileReference; fileEncoding = 4; lastKnownFileType = sourcecode.c.objc; path = MGLNetworkConfiguration.m; sourceTree = "<group>"; };
		DD0902B01DB1AC6400C5BDCE /* MGLNetworkConfiguration.h */ = {isa = PBXFileReference; fileEncoding = 4; lastKnownFileType = sourcecode.c.h; path = MGLNetworkConfiguration.h; sourceTree = "<group>"; };
		DD58A4C71D822C6200E1F038 /* MGLExpressionTests.mm */ = {isa = PBXFileReference; fileEncoding = 4; lastKnownFileType = sourcecode.cpp.objcpp; name = MGLExpressionTests.mm; path = ../../darwin/test/MGLExpressionTests.mm; sourceTree = "<group>"; };
/* End PBXFileReference section */

/* Begin PBXFrameworksBuildPhase section */
		DA839E8F1CC2E3400062CAFB /* Frameworks */ = {
			isa = PBXFrameworksBuildPhase;
			buildActionMask = 2147483647;
			files = (
				DAE6C33D1CC30DB200DB3429 /* Mapbox.framework in Frameworks */,
			);
			runOnlyForDeploymentPostprocessing = 0;
		};
		DAE6C3241CC30DB200DB3429 /* Frameworks */ = {
			isa = PBXFrameworksBuildPhase;
			buildActionMask = 2147483647;
			files = (
				52BECB0A1CC5A26F009CD791 /* SystemConfiguration.framework in Frameworks */,
				5548BE781D09E718005DDE81 /* libmbgl-core.a in Frameworks */,
				558F18221D0B13B100123F46 /* libmbgl-loop.a in Frameworks */,
				DAE6C3C71CC3499100DB3429 /* libsqlite3.tbd in Frameworks */,
				55D9B4B11D005D3900C1CCE2 /* libz.tbd in Frameworks */,
			);
			runOnlyForDeploymentPostprocessing = 0;
		};
		DAE6C32E1CC30DB200DB3429 /* Frameworks */ = {
			isa = PBXFrameworksBuildPhase;
			buildActionMask = 2147483647;
			files = (
				DAE0DD7A1D5F015A005A6BB1 /* libmbgl-core.a in Frameworks */,
				DAE6C3321CC30DB200DB3429 /* Mapbox.framework in Frameworks */,
			);
			runOnlyForDeploymentPostprocessing = 0;
		};
/* End PBXFrameworksBuildPhase section */

/* Begin PBXGroup section */
		35136D471D42295400C20EFD /* Layers */ = {
			isa = PBXGroup;
			children = (
				DA8F25851D51C9E10010E6B5 /* MGLBackgroundStyleLayer.h */,
				DA8F25861D51C9E10010E6B5 /* MGLBackgroundStyleLayer.mm */,
				3527428B1D4C24AB00A1ECE6 /* MGLCircleStyleLayer.h */,
				3527428C1D4C24AB00A1ECE6 /* MGLCircleStyleLayer.mm */,
				35602BF81D3EA99F0050646F /* MGLFillStyleLayer.h */,
				35602BF91D3EA99F0050646F /* MGLFillStyleLayer.mm */,
				35602BFD1D3EA9B40050646F /* MGLForegroundStyleLayer.h */,
				35602BFE1D3EA9B40050646F /* MGLForegroundStyleLayer.m */,
				DA8F25891D51CA540010E6B5 /* MGLLineStyleLayer.h */,
				DA8F258A1D51CA540010E6B5 /* MGLLineStyleLayer.mm */,
				DA7262051DEEDD460043BB89 /* MGLOpenGLStyleLayer.h */,
				DA7262061DEEDD460043BB89 /* MGLOpenGLStyleLayer.mm */,
				DA8F258D1D51CA600010E6B5 /* MGLRasterStyleLayer.h */,
				DA8F258E1D51CA600010E6B5 /* MGLRasterStyleLayer.mm */,
				3538AA211D542685008EC33D /* MGLStyleLayer.h */,
				35602BFC1D3EA9B40050646F /* MGLStyleLayer_Private.h */,
				3538AA221D542685008EC33D /* MGLStyleLayer.mm */,
				DA8F25911D51CA750010E6B5 /* MGLSymbolStyleLayer.h */,
				DA8F25921D51CA750010E6B5 /* MGLSymbolStyleLayer.mm */,
				DA6408D51DA4E5DA00908C90 /* MGLVectorStyleLayer.h */,
				DA6408D61DA4E5DA00908C90 /* MGLVectorStyleLayer.m */,
			);
			name = Layers;
			sourceTree = "<group>";
		};
		352742791D4C235C00A1ECE6 /* Categories */ = {
			isa = PBXGroup;
			children = (
				DA8F25A61D51CB270010E6B5 /* NSValue+MGLStyleAttributeAdditions.h */,
				DA8F25A71D51CB270010E6B5 /* NSValue+MGLStyleAttributeAdditions.mm */,
			);
			name = Categories;
			sourceTree = "<group>";
		};
		3527427E1D4C242B00A1ECE6 /* Sources */ = {
			isa = PBXGroup;
			children = (
				352742831D4C244700A1ECE6 /* MGLRasterSource.h */,
				DA7DC9821DED647F0027472F /* MGLRasterSource_Private.h */,
				352742841D4C244700A1ECE6 /* MGLRasterSource.mm */,
				352742871D4C245800A1ECE6 /* MGLShapeSource.h */,
				DA87A99B1DC9D8DD00810D09 /* MGLShapeSource_Private.h */,
				352742881D4C245800A1ECE6 /* MGLShapeSource.mm */,
				3527427F1D4C243B00A1ECE6 /* MGLSource.h */,
				DA8F25991D51CAD00010E6B5 /* MGLSource_Private.h */,
				352742801D4C243B00A1ECE6 /* MGLSource.mm */,
				DA551B7F1DB496AC0009AFAF /* MGLTileSource.h */,
				DA551B801DB496AC0009AFAF /* MGLTileSource_Private.h */,
				DA551B811DB496AC0009AFAF /* MGLTileSource.mm */,
				DA8F25951D51CAC70010E6B5 /* MGLVectorSource.h */,
				DA7DC9801DED5F5C0027472F /* MGLVectorSource_Private.h */,
				DA8F25961D51CAC70010E6B5 /* MGLVectorSource.mm */,
			);
			name = Sources;
			sourceTree = "<group>";
		};
		3527429B1D4C259500A1ECE6 /* Styling */ = {
			isa = PBXGroup;
			children = (
				352742791D4C235C00A1ECE6 /* Categories */,
				35136D471D42295400C20EFD /* Layers */,
				3527427E1D4C242B00A1ECE6 /* Sources */,
				352742771D4C220900A1ECE6 /* MGLStyleValue.h */,
				DA8F259B1D51CB000010E6B5 /* MGLStyleValue_Private.h */,
				3527429E1D4C25BD00A1ECE6 /* MGLStyleValue.mm */,
			);
			name = Styling;
			sourceTree = "<group>";
		};
		DA839E891CC2E3400062CAFB = {
			isa = PBXGroup;
			children = (
				DA839E941CC2E3400062CAFB /* Demo App */,
				DAE6C3291CC30DB200DB3429 /* SDK */,
				DAE6C3371CC30DB200DB3429 /* SDK Tests */,
				DAE6C31E1CC308BC00DB3429 /* Frameworks */,
				DAE6C3C41CC31F7800DB3429 /* Configuration */,
				DA839E931CC2E3400062CAFB /* Products */,
			);
			sourceTree = "<group>";
		};
		DA839E931CC2E3400062CAFB /* Products */ = {
			isa = PBXGroup;
			children = (
				DA839E921CC2E3400062CAFB /* Mapbox GL.app */,
				DAE6C3281CC30DB200DB3429 /* Mapbox.framework */,
				DAE6C3311CC30DB200DB3429 /* test.xctest */,
			);
			name = Products;
			sourceTree = "<group>";
		};
		DA839E941CC2E3400062CAFB /* Demo App */ = {
			isa = PBXGroup;
			children = (
				DA839E951CC2E3400062CAFB /* AppDelegate.h */,
				DA839E961CC2E3400062CAFB /* AppDelegate.m */,
				DAE6C2E31CC3050F00DB3429 /* DroppedPinAnnotation.h */,
				DAE6C2E41CC3050F00DB3429 /* DroppedPinAnnotation.m */,
				DAB2CCE31DF632ED001B2FE1 /* LimeGreenStyleLayer.h */,
				DAB2CCE41DF632ED001B2FE1 /* LimeGreenStyleLayer.m */,
				DAE6C2E51CC3050F00DB3429 /* LocationCoordinate2DTransformer.h */,
				DAE6C2E61CC3050F00DB3429 /* LocationCoordinate2DTransformer.m */,
				DA839E9B1CC2E3400062CAFB /* MapDocument.h */,
				DA839E9C1CC2E3400062CAFB /* MapDocument.m */,
				DA839E9E1CC2E3400062CAFB /* MapDocument.xib */,
				DACB0C371E18DFFD005DDBEA /* MGLStyle+MBXAdditions.h */,
				DACB0C381E18DFFD005DDBEA /* MGLStyle+MBXAdditions.m */,
				DAF0D81A1DFF567C00B28378 /* MGLVectorSource+MBXAdditions.h */,
				DAF0D81B1DFF567C00B28378 /* MGLVectorSource+MBXAdditions.m */,
				DAE6C2E91CC3050F00DB3429 /* OfflinePackNameValueTransformer.h */,
				DAE6C2EA1CC3050F00DB3429 /* OfflinePackNameValueTransformer.m */,
				DAA48EFB1D6A4731006A7E36 /* StyleLayerIconTransformer.h */,
				DAA48EFC1D6A4731006A7E36 /* StyleLayerIconTransformer.m */,
				DAE6C2EB1CC3050F00DB3429 /* TimeIntervalTransformer.h */,
				DAE6C2EC1CC3050F00DB3429 /* TimeIntervalTransformer.m */,
				DA839EA11CC2E3400062CAFB /* Assets.xcassets */,
				DA839EA31CC2E3400062CAFB /* MainMenu.xib */,
				358EB3AE1D61F0DB00E46D9C /* amsterdam.geojson */,
				DA5589761D320C41006B7F64 /* wms.json */,
				DAE6C2E11CC304F900DB3429 /* Credits.rtf */,
				DA839EA61CC2E3400062CAFB /* Info.plist */,
				DA839E981CC2E3400062CAFB /* Supporting Files */,
			);
			name = "Demo App";
			path = app;
			sourceTree = "<group>";
		};
		DA839E981CC2E3400062CAFB /* Supporting Files */ = {
			isa = PBXGroup;
			children = (
				DA839E991CC2E3400062CAFB /* main.m */,
			);
			name = "Supporting Files";
			sourceTree = "<group>";
		};
		DA87A99A1DC9D88800810D09 /* Sources */ = {
			isa = PBXGroup;
			children = (
				DA87A9961DC9D88400810D09 /* MGLShapeSourceTests.mm */,
				DA87A9971DC9D88400810D09 /* MGLTileSetTests.mm */,
			);
			name = Sources;
			sourceTree = "<group>";
		};
		DA8933A81CCD28D100E68420 /* Kit Resources */ = {
			isa = PBXGroup;
			children = (
				DA8933AB1CCD290700E68420 /* Localizable.strings */,
				DAE6C3BB1CC31F2E00DB3429 /* default_marker.pdf */,
				DAE6C3BC1CC31F2E00DB3429 /* mapbox.pdf */,
				DA8933A71CCD287300E68420 /* MGLAnnotationCallout.xib */,
			);
			name = "Kit Resources";
			sourceTree = "<group>";
		};
		DA8933B21CCD2C0700E68420 /* Foundation Resources */ = {
			isa = PBXGroup;
			children = (
				DA8933B31CCD2C2500E68420 /* Foundation.strings */,
				DA8933B61CCD2C2D00E68420 /* Foundation.stringsdict */,
			);
			name = "Foundation Resources";
			path = ../../darwin/resources;
			sourceTree = "<group>";
		};
		DA8F257C1D51C5F40010E6B5 /* Layers */ = {
			isa = PBXGroup;
			children = (
				40E1601A1DF216E6005EA6D9 /* MGLStyleLayerTests.h */,
				40E1601B1DF216E6005EA6D9 /* MGLStyleLayerTests.m */,
				DA2207BA1DC076930002F84D /* test-Bridging-Header.h */,
				DA8F25741D51C5F40010E6B5 /* MGLFillStyleLayerTests.mm */,
				DA8F25751D51C5F40010E6B5 /* MGLRasterStyleLayerTests.mm */,
				DA8F25761D51C5F40010E6B5 /* MGLSymbolStyleLayerTests.mm */,
				DA8F25771D51C5F40010E6B5 /* MGLLineStyleLayerTests.mm */,
				DA8F25781D51C5F40010E6B5 /* MGLCircleStyleLayerTests.mm */,
				DA8F25791D51C5F40010E6B5 /* MGLBackgroundStyleLayerTests.mm */,
			);
			name = Layers;
			sourceTree = "<group>";
		};
		DA8F257D1D51C5F40010E6B5 /* Styling */ = {
			isa = PBXGroup;
			children = (
				DA8F257C1D51C5F40010E6B5 /* Layers */,
				DA87A99A1DC9D88800810D09 /* Sources */,
				353722EB1DF850ED004D2F3F /* MGLStyleValueTests.h */,
				3599A3E71DF70E2000E77FB2 /* MGLStyleValueTests.m */,
				DA2207BB1DC076940002F84D /* MGLStyleValueTests.swift */,
			);
			name = Styling;
			path = ../../darwin/test;
			sourceTree = "<group>";
		};
		DA8F25B81D51D2280010E6B5 /* Foundation Templates */ = {
			isa = PBXGroup;
			children = (
				DA8F25B61D51D2240010E6B5 /* MGLStyleLayer.h.ejs */,
				DA8F25B71D51D2240010E6B5 /* MGLStyleLayer.mm.ejs */,
				DA8F25B51D51D2240010E6B5 /* MGLStyleLayerTests.mm.ejs */,
			);
			name = "Foundation Templates";
			path = ../../darwin/src;
			sourceTree = "<group>";
		};
		DA90B12C1DB43B180073CF55 /* Categories */ = {
			isa = PBXGroup;
			children = (
				355BA4EB1D41633E00CCC6D5 /* NSColor+MGLAdditions.h */,
				355BA4EC1D41633E00CCC6D5 /* NSColor+MGLAdditions.mm */,
				405C03961DB0004E001AC280 /* NSImage+MGLAdditions.h */,
				405C03971DB0004E001AC280 /* NSImage+MGLAdditions.mm */,
			);
			name = Categories;
			sourceTree = "<group>";
		};
		DAD1657C1CF4CE6B001FF4B9 /* Formatters */ = {
			isa = PBXGroup;
			children = (
				DA35A2BD1CCA9B1A00E826B2 /* MGLClockDirectionFormatter.h */,
				DA35A2BE1CCA9B1A00E826B2 /* MGLClockDirectionFormatter.m */,
				DA35A2AB1CCA091800E826B2 /* MGLCompassDirectionFormatter.h */,
				DA35A2AC1CCA091800E826B2 /* MGLCompassDirectionFormatter.m */,
				DA35A2A31CC9EB1A00E826B2 /* MGLCoordinateFormatter.h */,
				DA35A2A51CC9EB2700E826B2 /* MGLCoordinateFormatter.m */,
			);
			name = Formatters;
			sourceTree = "<group>";
		};
		DAD1657D1CF4CECB001FF4B9 /* Geometry */ = {
			isa = PBXGroup;
			children = (
				DAE6C34B1CC31E0400DB3429 /* MGLAnnotation.h */,
				DACC22121CF3D3E200D220D9 /* MGLFeature.h */,
				DACC22171CF3D4F700D220D9 /* MGLFeature_Private.h */,
				DACC22131CF3D3E200D220D9 /* MGLFeature.mm */,
				DAE6C34C1CC31E0400DB3429 /* MGLGeometry.h */,
				DAE6C36C1CC31E2A00DB3429 /* MGLGeometry_Private.h */,
				DAE6C36D1CC31E2A00DB3429 /* MGLGeometry.mm */,
				DAE6C34E1CC31E0400DB3429 /* MGLMultiPoint.h */,
				DAE6C36F1CC31E2A00DB3429 /* MGLMultiPoint_Private.h */,
				DAE6C3701CC31E2A00DB3429 /* MGLMultiPoint.mm */,
				DAE6C3521CC31E0400DB3429 /* MGLOverlay.h */,
				DAE6C3531CC31E0400DB3429 /* MGLPointAnnotation.h */,
				DAE6C3761CC31E2A00DB3429 /* MGLPointAnnotation.mm */,
				4049C2A11DB6CE7800B3F799 /* MGLPointCollection.h */,
				DAF0D80D1DFE0E5D00B28378 /* MGLPointCollection_Private.h */,
				4049C2A71DB6D09B00B3F799 /* MGLPointCollection.mm */,
				DAE6C3541CC31E0400DB3429 /* MGLPolygon.h */,
				DAE6C3771CC31E2A00DB3429 /* MGLPolygon.mm */,
				DAE6C3551CC31E0400DB3429 /* MGLPolyline.h */,
				DAE6C3781CC31E2A00DB3429 /* MGLPolyline.mm */,
				DAE6C3561CC31E0400DB3429 /* MGLShape.h */,
				408AA85A1DAEECF100022900 /* MGLShape_Private.h */,
				DAE6C3791CC31E2A00DB3429 /* MGLShape.mm */,
				DAD165721CF4CD7A001FF4B9 /* MGLShapeCollection.h */,
				DAD165731CF4CD7A001FF4B9 /* MGLShapeCollection.mm */,
			);
			name = Geometry;
			sourceTree = "<group>";
		};
		DAD1657E1CF4CF04001FF4B9 /* Offline Maps */ = {
			isa = PBXGroup;
			children = (
				DAE6C34F1CC31E0400DB3429 /* MGLOfflinePack.h */,
				DAE6C3711CC31E2A00DB3429 /* MGLOfflinePack_Private.h */,
				DAE6C3721CC31E2A00DB3429 /* MGLOfflinePack.mm */,
				DAE6C3501CC31E0400DB3429 /* MGLOfflineRegion.h */,
				DAE6C3731CC31E2A00DB3429 /* MGLOfflineRegion_Private.h */,
				DAE6C3511CC31E0400DB3429 /* MGLOfflineStorage.h */,
				DAE6C3741CC31E2A00DB3429 /* MGLOfflineStorage_Private.h */,
				DAE6C3751CC31E2A00DB3429 /* MGLOfflineStorage.mm */,
				DAE6C3581CC31E0400DB3429 /* MGLTilePyramidOfflineRegion.h */,
				DAE6C37B1CC31E2A00DB3429 /* MGLTilePyramidOfflineRegion.mm */,
			);
			name = "Offline Maps";
			sourceTree = "<group>";
		};
		DAD1657F1CF4CF50001FF4B9 /* Categories */ = {
			isa = PBXGroup;
			children = (
				408AA8601DAEED3300022900 /* MGLPolygon+MGLAdditions.h */,
				408AA85C1DAEED3300022900 /* MGLPolygon+MGLAdditions.m */,
				408AA8611DAEED3300022900 /* MGLPolyline+MGLAdditions.h */,
				408AA85D1DAEED3300022900 /* MGLPolyline+MGLAdditions.m */,
				40B77E431DB11BB0003DA2FE /* NSArray+MGLAdditions.h */,
				40B77E421DB11BB0003DA2FE /* NSArray+MGLAdditions.mm */,
				DAE6C37D1CC31E2A00DB3429 /* NSBundle+MGLAdditions.h */,
				DAE6C37E1CC31E2A00DB3429 /* NSBundle+MGLAdditions.m */,
				359819571E02F611008FC139 /* NSCoder+MGLAdditions.h */,
				359819581E02F611008FC139 /* NSCoder+MGLAdditions.mm */,
				35C5D8431D6DD66D00E95907 /* NSComparisonPredicate+MGLAdditions.h */,
				35C5D8441D6DD66D00E95907 /* NSComparisonPredicate+MGLAdditions.mm */,
				35C5D8451D6DD66D00E95907 /* NSCompoundPredicate+MGLAdditions.h */,
				35C5D8461D6DD66D00E95907 /* NSCompoundPredicate+MGLAdditions.mm */,
				35D65C581D65AD5500722C23 /* NSDate+MGLAdditions.h */,
				35D65C591D65AD5500722C23 /* NSDate+MGLAdditions.mm */,
				408AA85F1DAEED3300022900 /* NSDictionary+MGLAdditions.h */,
				408AA85E1DAEED3300022900 /* NSDictionary+MGLAdditions.mm */,
				DAE6C37F1CC31E2A00DB3429 /* NSException+MGLAdditions.h */,
				3508EC621D749D39009B0EE4 /* NSExpression+MGLAdditions.h */,
				3508EC631D749D39009B0EE4 /* NSExpression+MGLAdditions.mm */,
				352903991D6C63B80002C7DF /* NSPredicate+MGLAdditions.h */,
				3529039A1D6C63B80002C7DF /* NSPredicate+MGLAdditions.mm */,
				DAE6C3801CC31E2A00DB3429 /* NSProcessInfo+MGLAdditions.h */,
				DAE6C3811CC31E2A00DB3429 /* NSProcessInfo+MGLAdditions.m */,
				DAE6C3821CC31E2A00DB3429 /* NSString+MGLAdditions.h */,
				DAE6C3831CC31E2A00DB3429 /* NSString+MGLAdditions.m */,
				DAED385D1D62CED700D7640F /* NSURL+MGLAdditions.h */,
				DAED385E1D62CED700D7640F /* NSURL+MGLAdditions.m */,
				DA35A2CD1CCAAED300E826B2 /* NSValue+MGLAdditions.h */,
				DA35A2CE1CCAAED300E826B2 /* NSValue+MGLAdditions.m */,
			);
			name = Categories;
			sourceTree = "<group>";
		};
		DAE6C31E1CC308BC00DB3429 /* Frameworks */ = {
			isa = PBXGroup;
			children = (
				558F18211D0B13B000123F46 /* libmbgl-loop.a */,
				5548BE7B1D0ACBBD005DDE81 /* libmbgl-loop-darwin.a */,
				5548BE791D0ACBB2005DDE81 /* libmbgl-loop-darwin.a */,
				55D9B4B01D005D3900C1CCE2 /* libz.tbd */,
				52BECB091CC5A26F009CD791 /* SystemConfiguration.framework */,
				DAE6C3451CC31D1200DB3429 /* libmbgl-core.a */,
				DAE6C3461CC31D1200DB3429 /* libmbgl-platform-macos.a */,
				DAE6C3C61CC3499100DB3429 /* libsqlite3.tbd */,
			);
			name = Frameworks;
			sourceTree = "<group>";
		};
		DAE6C3291CC30DB200DB3429 /* SDK */ = {
			isa = PBXGroup;
			children = (
				DAE6C3C11CC31F4500DB3429 /* Mapbox.h */,
				DAE6C3491CC31DF500DB3429 /* Foundation */,
				DA8F25B81D51D2280010E6B5 /* Foundation Templates */,
				DA8933B21CCD2C0700E68420 /* Foundation Resources */,
				DAE6C39E1CC31E7C00DB3429 /* Kit */,
				DA8933A81CCD28D100E68420 /* Kit Resources */,
				DAE6C32C1CC30DB200DB3429 /* Info.plist */,
			);
			name = SDK;
			path = sdk;
			sourceTree = "<group>";
		};
		DAE6C3371CC30DB200DB3429 /* SDK Tests */ = {
			isa = PBXGroup;
			children = (
				DA8F257D1D51C5F40010E6B5 /* Styling */,
				DAEDC4311D6033F1000224FF /* MGLAttributionInfoTests.m */,
				DAEDC4361D606291000224FF /* MGLAttributionButtonTests.m */,
				DA35A2C11CCA9F4A00E826B2 /* MGLClockDirectionFormatterTests.m */,
				3526EABC1DF9B19800006B43 /* MGLCodingTests.m */,
				DA35A2B51CCA14D700E826B2 /* MGLCompassDirectionFormatterTests.m */,
				DA35A2A71CC9F41600E826B2 /* MGLCoordinateFormatterTests.m */,
				DA2987591E1A4290002299F5 /* MGLDocumentationExampleTests.swift */,
				DD58A4C71D822C6200E1F038 /* MGLExpressionTests.mm */,
				DA0CD58D1CF56F5800A5F5A5 /* MGLFeatureTests.mm */,
				DAE6C3C81CC34BD800DB3429 /* MGLGeometryTests.mm */,
				DAE7DEC31E24549F007505A6 /* MGLNSStringAdditionsTests.m */,
				DAE6C3C91CC34BD800DB3429 /* MGLOfflinePackTests.m */,
				DAE6C3CA1CC34BD800DB3429 /* MGLOfflineRegionTests.m */,
				DAE6C3CB1CC34BD800DB3429 /* MGLOfflineStorageTests.m */,
				35C5D84B1D6DD75B00E95907 /* MGLPredicateTests.mm */,
				DAE6C3CC1CC34BD800DB3429 /* MGLStyleTests.mm */,
<<<<<<< HEAD
				DD58A4C71D822C6200E1F038 /* MGLExpressionTests.mm */,
				556660D51E1D07E400E2C41B /* MGLVersionNumber.m */,
=======
>>>>>>> 13b97dd0
				DAE6C33A1CC30DB200DB3429 /* Info.plist */,
				DA2784FD1DF03060001D5B8D /* Media.xcassets */,
				DA35D0891E1A631B007DED41 /* one-liner.json */,
			);
			name = "SDK Tests";
			path = test;
			sourceTree = "<group>";
		};
		DAE6C3491CC31DF500DB3429 /* Foundation */ = {
			isa = PBXGroup;
			children = (
				3527429B1D4C259500A1ECE6 /* Styling */,
				DAD1657F1CF4CF50001FF4B9 /* Categories */,
				DAD1657C1CF4CE6B001FF4B9 /* Formatters */,
				DAD1657D1CF4CECB001FF4B9 /* Geometry */,
				DAD1657E1CF4CF04001FF4B9 /* Offline Maps */,
				DAE6C34A1CC31E0400DB3429 /* MGLAccountManager.h */,
				DAE6C36A1CC31E2A00DB3429 /* MGLAccountManager_Private.h */,
				DAE6C36B1CC31E2A00DB3429 /* MGLAccountManager.m */,
				DA00FC881D5EEAC3009AABC8 /* MGLAttributionInfo.h */,
				DAF0D8151DFE6B1800B28378 /* MGLAttributionInfo_Private.h */,
				DA00FC891D5EEAC3009AABC8 /* MGLAttributionInfo.mm */,
				556660C51E1BEA0100E2C41B /* MGLFoundation.h */,
				DAE6C34D1CC31E0400DB3429 /* MGLMapCamera.h */,
				DAE6C36E1CC31E2A00DB3429 /* MGLMapCamera.mm */,
				DD0902B01DB1AC6400C5BDCE /* MGLNetworkConfiguration.h */,
				DD0902AF1DB1AC6400C5BDCE /* MGLNetworkConfiguration.m */,
				DAE6C3571CC31E0400DB3429 /* MGLStyle.h */,
				3537CA731D3F93A600380318 /* MGLStyle_Private.h */,
				DAE6C37A1CC31E2A00DB3429 /* MGLStyle.mm */,
				DAE6C3591CC31E0400DB3429 /* MGLTypes.h */,
				DAE6C37C1CC31E2A00DB3429 /* MGLTypes.m */,
				DA87A99F1DC9DC6200810D09 /* MGLValueEvaluator.h */,
			);
			name = Foundation;
			path = ../darwin/src;
			sourceTree = SOURCE_ROOT;
		};
		DAE6C39E1CC31E7C00DB3429 /* Kit */ = {
			isa = PBXGroup;
			children = (
				DA90B12C1DB43B180073CF55 /* Categories */,
				DAE6C39F1CC31E9400DB3429 /* MGLAnnotationImage.h */,
				DAC2ABC41CC6D343006D18C4 /* MGLAnnotationImage_Private.h */,
				DAE6C3A71CC31EF300DB3429 /* MGLAnnotationImage.m */,
				DAE6C3A81CC31EF300DB3429 /* MGLAttributionButton.h */,
				DAE6C3A91CC31EF300DB3429 /* MGLAttributionButton.mm */,
				DAE6C3AA1CC31EF300DB3429 /* MGLCompassCell.h */,
				DAE6C3AB1CC31EF300DB3429 /* MGLCompassCell.m */,
				DAE6C3A01CC31E9400DB3429 /* MGLMapView.h */,
				DAE6C3AC1CC31EF300DB3429 /* MGLMapView_Private.h */,
				DAE6C3AD1CC31EF300DB3429 /* MGLMapView.mm */,
				DAE6C3A11CC31E9400DB3429 /* MGLMapView+IBAdditions.h */,
				DAE6C3AE1CC31EF300DB3429 /* MGLMapView+IBAdditions.mm */,
				DAE6C3A21CC31E9400DB3429 /* MGLMapViewDelegate.h */,
				DAE6C3AF1CC31EF300DB3429 /* MGLOpenGLLayer.h */,
				DAE6C3B01CC31EF300DB3429 /* MGLOpenGLLayer.mm */,
			);
			name = Kit;
			path = src;
			sourceTree = SOURCE_ROOT;
		};
		DAE6C3C41CC31F7800DB3429 /* Configuration */ = {
			isa = PBXGroup;
			children = (
				55FE0E8D1D100A0900FD240B /* config.xcconfig */,
			);
			name = Configuration;
			sourceTree = "<group>";
		};
/* End PBXGroup section */

/* Begin PBXHeadersBuildPhase section */
		DAE6C3251CC30DB200DB3429 /* Headers */ = {
			isa = PBXHeadersBuildPhase;
			buildActionMask = 2147483647;
			files = (
				556660C61E1BEA0100E2C41B /* MGLFoundation.h in Headers */,
				DA8F258F1D51CA600010E6B5 /* MGLRasterStyleLayer.h in Headers */,
				3508EC641D749D39009B0EE4 /* NSExpression+MGLAdditions.h in Headers */,
				DAE6C38D1CC31E2A00DB3429 /* MGLOfflineRegion_Private.h in Headers */,
				DA7DC9831DED647F0027472F /* MGLRasterSource_Private.h in Headers */,
				408AA8651DAEEE3400022900 /* MGLPolygon+MGLAdditions.h in Headers */,
				DA8F259C1D51CB000010E6B5 /* MGLStyleValue_Private.h in Headers */,
				DAE6C35B1CC31E0400DB3429 /* MGLAnnotation.h in Headers */,
				DAE6C3B61CC31EF300DB3429 /* MGLMapView_Private.h in Headers */,
				3527428D1D4C24AB00A1ECE6 /* MGLCircleStyleLayer.h in Headers */,
				DA00FC8A1D5EEAC3009AABC8 /* MGLAttributionInfo.h in Headers */,
				DAE6C3B21CC31EF300DB3429 /* MGLAttributionButton.h in Headers */,
				40B77E451DB11BC9003DA2FE /* NSArray+MGLAdditions.h in Headers */,
				35C5D8471D6DD66D00E95907 /* NSComparisonPredicate+MGLAdditions.h in Headers */,
				DAE6C3A31CC31E9400DB3429 /* MGLAnnotationImage.h in Headers */,
				DAE6C3A41CC31E9400DB3429 /* MGLMapView.h in Headers */,
				355BA4ED1D41633E00CCC6D5 /* NSColor+MGLAdditions.h in Headers */,
				DAE6C3611CC31E0400DB3429 /* MGLOfflineStorage.h in Headers */,
				352742781D4C220900A1ECE6 /* MGLStyleValue.h in Headers */,
				DAE6C35E1CC31E0400DB3429 /* MGLMultiPoint.h in Headers */,
				35602BFF1D3EA9B40050646F /* MGLStyleLayer_Private.h in Headers */,
				DAF0D8161DFE6B1800B28378 /* MGLAttributionInfo_Private.h in Headers */,
				DAE6C3971CC31E2A00DB3429 /* NSBundle+MGLAdditions.h in Headers */,
				DAED385F1D62CED700D7640F /* NSURL+MGLAdditions.h in Headers */,
				DAD165741CF4CD7A001FF4B9 /* MGLShapeCollection.h in Headers */,
				DAE6C3631CC31E0400DB3429 /* MGLPointAnnotation.h in Headers */,
				DAC2ABC51CC6D343006D18C4 /* MGLAnnotationImage_Private.h in Headers */,
				DAE6C35F1CC31E0400DB3429 /* MGLOfflinePack.h in Headers */,
				DAE6C39C1CC31E2A00DB3429 /* NSString+MGLAdditions.h in Headers */,
				3529039B1D6C63B80002C7DF /* NSPredicate+MGLAdditions.h in Headers */,
				DA8F25971D51CAC70010E6B5 /* MGLVectorSource.h in Headers */,
				DA7DC9811DED5F5C0027472F /* MGLVectorSource_Private.h in Headers */,
				DAE6C3861CC31E2A00DB3429 /* MGLGeometry_Private.h in Headers */,
				DAE6C3841CC31E2A00DB3429 /* MGLAccountManager_Private.h in Headers */,
				DAE6C3691CC31E0400DB3429 /* MGLTypes.h in Headers */,
				DAE6C3991CC31E2A00DB3429 /* NSException+MGLAdditions.h in Headers */,
				DA8F25871D51C9E10010E6B5 /* MGLBackgroundStyleLayer.h in Headers */,
				4049C2A51DB6CE7F00B3F799 /* MGLPointCollection.h in Headers */,
				30E5781B1DAA857E0050F07E /* NSImage+MGLAdditions.h in Headers */,
				DAE6C3661CC31E0400DB3429 /* MGLShape.h in Headers */,
				DA551B831DB496AC0009AFAF /* MGLTileSource_Private.h in Headers */,
				DA7262071DEEDD460043BB89 /* MGLOpenGLStyleLayer.h in Headers */,
				352742811D4C243B00A1ECE6 /* MGLSource.h in Headers */,
				DAE6C3C21CC31F4500DB3429 /* Mapbox.h in Headers */,
				DAE6C3641CC31E0400DB3429 /* MGLPolygon.h in Headers */,
				DA35A2BF1CCA9B1A00E826B2 /* MGLClockDirectionFormatter.h in Headers */,
				35602BFA1D3EA99F0050646F /* MGLFillStyleLayer.h in Headers */,
				DA35A2A41CC9EB1A00E826B2 /* MGLCoordinateFormatter.h in Headers */,
				35C5D8491D6DD66D00E95907 /* NSCompoundPredicate+MGLAdditions.h in Headers */,
				DD0902B31DB1AC6400C5BDCE /* MGLNetworkConfiguration.h in Headers */,
				DAE6C3621CC31E0400DB3429 /* MGLOverlay.h in Headers */,
				DAE6C3651CC31E0400DB3429 /* MGLPolyline.h in Headers */,
				DAE6C39A1CC31E2A00DB3429 /* NSProcessInfo+MGLAdditions.h in Headers */,
				DA8F258B1D51CA540010E6B5 /* MGLLineStyleLayer.h in Headers */,
				DA8F25B21D51CB270010E6B5 /* NSValue+MGLStyleAttributeAdditions.h in Headers */,
				359819591E02F611008FC139 /* NSCoder+MGLAdditions.h in Headers */,
				DAE6C38E1CC31E2A00DB3429 /* MGLOfflineStorage_Private.h in Headers */,
				408AA8661DAEEE3600022900 /* MGLPolyline+MGLAdditions.h in Headers */,
				DA87A9A01DC9DC6200810D09 /* MGLValueEvaluator.h in Headers */,
				DAE6C3601CC31E0400DB3429 /* MGLOfflineRegion.h in Headers */,
				DAE6C3681CC31E0400DB3429 /* MGLTilePyramidOfflineRegion.h in Headers */,
				DA35A2CF1CCAAED300E826B2 /* NSValue+MGLAdditions.h in Headers */,
				DAE6C3A61CC31E9400DB3429 /* MGLMapViewDelegate.h in Headers */,
				DAE6C38B1CC31E2A00DB3429 /* MGLOfflinePack_Private.h in Headers */,
				DACC22141CF3D3E200D220D9 /* MGLFeature.h in Headers */,
				3538AA231D542685008EC33D /* MGLStyleLayer.h in Headers */,
				DAE6C35C1CC31E0400DB3429 /* MGLGeometry.h in Headers */,
				DAE6C35A1CC31E0400DB3429 /* MGLAccountManager.h in Headers */,
				DA551B821DB496AC0009AFAF /* MGLTileSource.h in Headers */,
				35602C001D3EA9B40050646F /* MGLForegroundStyleLayer.h in Headers */,
				DAE6C35D1CC31E0400DB3429 /* MGLMapCamera.h in Headers */,
				DAE6C3B41CC31EF300DB3429 /* MGLCompassCell.h in Headers */,
				DA87A99C1DC9D8DD00810D09 /* MGLShapeSource_Private.h in Headers */,
				3537CA741D3F93A600380318 /* MGLStyle_Private.h in Headers */,
				DA8F259A1D51CAD00010E6B5 /* MGLSource_Private.h in Headers */,
				DA8F25931D51CA750010E6B5 /* MGLSymbolStyleLayer.h in Headers */,
				DAE6C3B91CC31EF300DB3429 /* MGLOpenGLLayer.h in Headers */,
				DAF0D80E1DFE0E5D00B28378 /* MGLPointCollection_Private.h in Headers */,
				35D65C5A1D65AD5500722C23 /* NSDate+MGLAdditions.h in Headers */,
				DAE6C3891CC31E2A00DB3429 /* MGLMultiPoint_Private.h in Headers */,
				DAE6C3A51CC31E9400DB3429 /* MGLMapView+IBAdditions.h in Headers */,
				DA35A2AD1CCA091800E826B2 /* MGLCompassDirectionFormatter.h in Headers */,
				352742851D4C244700A1ECE6 /* MGLRasterSource.h in Headers */,
				408AA85B1DAEECFE00022900 /* MGLShape_Private.h in Headers */,
				DACC22181CF3D4F700D220D9 /* MGLFeature_Private.h in Headers */,
				DA6408D71DA4E5DA00908C90 /* MGLVectorStyleLayer.h in Headers */,
				352742891D4C245800A1ECE6 /* MGLShapeSource.h in Headers */,
				408AA8671DAEEE3900022900 /* NSDictionary+MGLAdditions.h in Headers */,
				DAE6C3671CC31E0400DB3429 /* MGLStyle.h in Headers */,
			);
			runOnlyForDeploymentPostprocessing = 0;
		};
/* End PBXHeadersBuildPhase section */

/* Begin PBXLegacyTarget section */
		DAAA17961CE13BAE00731EFE /* docs */ = {
			isa = PBXLegacyTarget;
			buildArgumentsString = "xdocument OUTPUT=build/macos/pkg/documentation";
			buildConfigurationList = DAAA17991CE13BAE00731EFE /* Build configuration list for PBXLegacyTarget "docs" */;
			buildPhases = (
			);
			buildToolPath = /usr/bin/make;
			buildWorkingDirectory = ../../;
			dependencies = (
			);
			name = docs;
			passBuildSettingsInEnvironment = 1;
			productName = docs;
		};
/* End PBXLegacyTarget section */

/* Begin PBXNativeTarget section */
		DA839E911CC2E3400062CAFB /* macosapp */ = {
			isa = PBXNativeTarget;
			buildConfigurationList = DA839EA91CC2E3400062CAFB /* Build configuration list for PBXNativeTarget "macosapp" */;
			buildPhases = (
				DA839E8E1CC2E3400062CAFB /* Sources */,
				DA839E8F1CC2E3400062CAFB /* Frameworks */,
				DA839E901CC2E3400062CAFB /* Resources */,
				DAE6C3221CC30B3C00DB3429 /* Embed Frameworks */,
			);
			buildRules = (
			);
			dependencies = (
				DAE6C33C1CC30DB200DB3429 /* PBXTargetDependency */,
			);
			name = macosapp;
			productName = macosapp;
			productReference = DA839E921CC2E3400062CAFB /* Mapbox GL.app */;
			productType = "com.apple.product-type.application";
		};
		DAE6C3271CC30DB200DB3429 /* dynamic */ = {
			isa = PBXNativeTarget;
			buildConfigurationList = DAE6C3431CC30DB200DB3429 /* Build configuration list for PBXNativeTarget "dynamic" */;
			buildPhases = (
				DAE6C3231CC30DB200DB3429 /* Sources */,
				DAE6C3241CC30DB200DB3429 /* Frameworks */,
				DAE6C3251CC30DB200DB3429 /* Headers */,
				DAE6C3261CC30DB200DB3429 /* Resources */,
			);
			buildRules = (
			);
			dependencies = (
			);
			name = dynamic;
			productName = dynamic;
			productReference = DAE6C3281CC30DB200DB3429 /* Mapbox.framework */;
			productType = "com.apple.product-type.framework";
		};
		DAE6C3301CC30DB200DB3429 /* test */ = {
			isa = PBXNativeTarget;
			buildConfigurationList = DAE6C3441CC30DB200DB3429 /* Build configuration list for PBXNativeTarget "test" */;
			buildPhases = (
				DAE6C32D1CC30DB200DB3429 /* Sources */,
				DAE6C32E1CC30DB200DB3429 /* Frameworks */,
				DAE6C32F1CC30DB200DB3429 /* Resources */,
			);
			buildRules = (
			);
			dependencies = (
				DAE6C3341CC30DB200DB3429 /* PBXTargetDependency */,
			);
			name = test;
			productName = dynamicTests;
			productReference = DAE6C3311CC30DB200DB3429 /* test.xctest */;
			productType = "com.apple.product-type.bundle.unit-test";
		};
/* End PBXNativeTarget section */

/* Begin PBXProject section */
		DA839E8A1CC2E3400062CAFB /* Project object */ = {
			isa = PBXProject;
			attributes = {
				CLASSPREFIX = MBX;
				LastUpgradeCheck = 0800;
				ORGANIZATIONNAME = Mapbox;
				TargetAttributes = {
					DA839E911CC2E3400062CAFB = {
						CreatedOnToolsVersion = 7.3;
					};
					DAAA17961CE13BAE00731EFE = {
						CreatedOnToolsVersion = 7.3.1;
					};
					DAE6C3271CC30DB200DB3429 = {
						CreatedOnToolsVersion = 7.3;
					};
					DAE6C3301CC30DB200DB3429 = {
						CreatedOnToolsVersion = 7.3;
						LastSwiftMigration = 0800;
					};
				};
			};
			buildConfigurationList = DA839E8D1CC2E3400062CAFB /* Build configuration list for PBXProject "macos" */;
			compatibilityVersion = "Xcode 3.2";
			developmentRegion = English;
			hasScannedForEncodings = 0;
			knownRegions = (
				en,
				Base,
				"zh-Hans",
			);
			mainGroup = DA839E891CC2E3400062CAFB;
			productRefGroup = DA839E931CC2E3400062CAFB /* Products */;
			projectDirPath = "";
			projectRoot = "";
			targets = (
				DA839E911CC2E3400062CAFB /* macosapp */,
				DAE6C3271CC30DB200DB3429 /* dynamic */,
				DAE6C3301CC30DB200DB3429 /* test */,
				DAAA17961CE13BAE00731EFE /* docs */,
			);
		};
/* End PBXProject section */

/* Begin PBXResourcesBuildPhase section */
		DA839E901CC2E3400062CAFB /* Resources */ = {
			isa = PBXResourcesBuildPhase;
			buildActionMask = 2147483647;
			files = (
				DA839EA21CC2E3400062CAFB /* Assets.xcassets in Resources */,
				DA839EA01CC2E3400062CAFB /* MapDocument.xib in Resources */,
				353BAEF81D6463B8009A8DA9 /* amsterdam.geojson in Resources */,
				DA839EA51CC2E3400062CAFB /* MainMenu.xib in Resources */,
				DA5589771D320C41006B7F64 /* wms.json in Resources */,
				DAE6C2E21CC304F900DB3429 /* Credits.rtf in Resources */,
			);
			runOnlyForDeploymentPostprocessing = 0;
		};
		DAE6C3261CC30DB200DB3429 /* Resources */ = {
			isa = PBXResourcesBuildPhase;
			buildActionMask = 2147483647;
			files = (
				DA8933AE1CCD290700E68420 /* Localizable.strings in Resources */,
				DAE6C3BE1CC31F2E00DB3429 /* default_marker.pdf in Resources */,
				DAE6C3BF1CC31F2E00DB3429 /* mapbox.pdf in Resources */,
				DA8933A51CCD287300E68420 /* MGLAnnotationCallout.xib in Resources */,
				DA8933B51CCD2C2500E68420 /* Foundation.strings in Resources */,
				DA8933B81CCD2C2D00E68420 /* Foundation.stringsdict in Resources */,
			);
			runOnlyForDeploymentPostprocessing = 0;
		};
		DAE6C32F1CC30DB200DB3429 /* Resources */ = {
			isa = PBXResourcesBuildPhase;
			buildActionMask = 2147483647;
			files = (
				35724FC41D630502002A4AB4 /* amsterdam.geojson in Resources */,
				DA2784FE1DF03060001D5B8D /* Media.xcassets in Resources */,
				DA35D08A1E1A631B007DED41 /* one-liner.json in Resources */,
			);
			runOnlyForDeploymentPostprocessing = 0;
		};
/* End PBXResourcesBuildPhase section */

/* Begin PBXSourcesBuildPhase section */
		DA839E8E1CC2E3400062CAFB /* Sources */ = {
			isa = PBXSourcesBuildPhase;
			buildActionMask = 2147483647;
			files = (
				DAA48EFD1D6A4731006A7E36 /* StyleLayerIconTransformer.m in Sources */,
				DA839E9D1CC2E3400062CAFB /* MapDocument.m in Sources */,
				DAE6C2ED1CC3050F00DB3429 /* DroppedPinAnnotation.m in Sources */,
				DAE6C2EE1CC3050F00DB3429 /* LocationCoordinate2DTransformer.m in Sources */,
				DAB2CCE51DF632ED001B2FE1 /* LimeGreenStyleLayer.m in Sources */,
				DAE6C2F11CC3050F00DB3429 /* TimeIntervalTransformer.m in Sources */,
				DACB0C391E18DFFD005DDBEA /* MGLStyle+MBXAdditions.m in Sources */,
				DA839E9A1CC2E3400062CAFB /* main.m in Sources */,
				DA839E971CC2E3400062CAFB /* AppDelegate.m in Sources */,
				DAF0D81C1DFF567C00B28378 /* MGLVectorSource+MBXAdditions.m in Sources */,
				DAE6C2F01CC3050F00DB3429 /* OfflinePackNameValueTransformer.m in Sources */,
			);
			runOnlyForDeploymentPostprocessing = 0;
		};
		DAE6C3231CC30DB200DB3429 /* Sources */ = {
			isa = PBXSourcesBuildPhase;
			buildActionMask = 2147483647;
			files = (
				40ABDB561DB0022100372083 /* NSImage+MGLAdditions.mm in Sources */,
				DAE6C3901CC31E2A00DB3429 /* MGLPointAnnotation.mm in Sources */,
				DAE6C3981CC31E2A00DB3429 /* NSBundle+MGLAdditions.m in Sources */,
				DAE6C3B71CC31EF300DB3429 /* MGLMapView.mm in Sources */,
				40B77E461DB11BCD003DA2FE /* NSArray+MGLAdditions.mm in Sources */,
				DAE6C38C1CC31E2A00DB3429 /* MGLOfflinePack.mm in Sources */,
				35D65C5B1D65AD5500722C23 /* NSDate+MGLAdditions.mm in Sources */,
				DD0902B21DB1AC6400C5BDCE /* MGLNetworkConfiguration.m in Sources */,
				DAE6C3B11CC31EF300DB3429 /* MGLAnnotationImage.m in Sources */,
				3508EC651D749D39009B0EE4 /* NSExpression+MGLAdditions.mm in Sources */,
				DACC22151CF3D3E200D220D9 /* MGLFeature.mm in Sources */,
				DA7262081DEEDD460043BB89 /* MGLOpenGLStyleLayer.mm in Sources */,
				355BA4EE1D41633E00CCC6D5 /* NSColor+MGLAdditions.mm in Sources */,
				DAE6C3B31CC31EF300DB3429 /* MGLAttributionButton.mm in Sources */,
				35602BFB1D3EA99F0050646F /* MGLFillStyleLayer.mm in Sources */,
				DAE6C3931CC31E2A00DB3429 /* MGLShape.mm in Sources */,
				352742861D4C244700A1ECE6 /* MGLRasterSource.mm in Sources */,
				DAE6C39D1CC31E2A00DB3429 /* NSString+MGLAdditions.m in Sources */,
				3598195A1E02F611008FC139 /* NSCoder+MGLAdditions.mm in Sources */,
				DAE6C3941CC31E2A00DB3429 /* MGLStyle.mm in Sources */,
				DAE6C3871CC31E2A00DB3429 /* MGLGeometry.mm in Sources */,
				3527428E1D4C24AB00A1ECE6 /* MGLCircleStyleLayer.mm in Sources */,
				35602C011D3EA9B40050646F /* MGLForegroundStyleLayer.m in Sources */,
				408AA86A1DAEEE5D00022900 /* NSDictionary+MGLAdditions.mm in Sources */,
				DA8F25881D51C9E10010E6B5 /* MGLBackgroundStyleLayer.mm in Sources */,
				DA551B841DB496AC0009AFAF /* MGLTileSource.mm in Sources */,
				DAE6C3B81CC31EF300DB3429 /* MGLMapView+IBAdditions.mm in Sources */,
				DA35A2D01CCAAED300E826B2 /* NSValue+MGLAdditions.m in Sources */,
				3538AA241D542685008EC33D /* MGLStyleLayer.mm in Sources */,
				DA35A2C01CCA9B1A00E826B2 /* MGLClockDirectionFormatter.m in Sources */,
				DAE6C3BA1CC31EF300DB3429 /* MGLOpenGLLayer.mm in Sources */,
				DAE6C38A1CC31E2A00DB3429 /* MGLMultiPoint.mm in Sources */,
				DAE6C3961CC31E2A00DB3429 /* MGLTypes.m in Sources */,
				4049C2AD1DB8020600B3F799 /* MGLPointCollection.mm in Sources */,
				DA35A2A61CC9EB2700E826B2 /* MGLCoordinateFormatter.m in Sources */,
				352742821D4C243B00A1ECE6 /* MGLSource.mm in Sources */,
				DAE6C3881CC31E2A00DB3429 /* MGLMapCamera.mm in Sources */,
				DA6408D81DA4E5DA00908C90 /* MGLVectorStyleLayer.m in Sources */,
				DA8F25B31D51CB270010E6B5 /* NSValue+MGLStyleAttributeAdditions.mm in Sources */,
				DAE6C3911CC31E2A00DB3429 /* MGLPolygon.mm in Sources */,
				DAE6C39B1CC31E2A00DB3429 /* NSProcessInfo+MGLAdditions.m in Sources */,
				DAE6C38F1CC31E2A00DB3429 /* MGLOfflineStorage.mm in Sources */,
				DAED38601D62CED700D7640F /* NSURL+MGLAdditions.m in Sources */,
				35C5D84A1D6DD66D00E95907 /* NSCompoundPredicate+MGLAdditions.mm in Sources */,
				408AA8681DAEEE5200022900 /* MGLPolygon+MGLAdditions.m in Sources */,
				DAE6C3951CC31E2A00DB3429 /* MGLTilePyramidOfflineRegion.mm in Sources */,
				DAE6C3851CC31E2A00DB3429 /* MGLAccountManager.m in Sources */,
				DA00FC8B1D5EEAC3009AABC8 /* MGLAttributionInfo.mm in Sources */,
				DAE6C3921CC31E2A00DB3429 /* MGLPolyline.mm in Sources */,
				3527428A1D4C245800A1ECE6 /* MGLShapeSource.mm in Sources */,
				DAE6C3B51CC31EF300DB3429 /* MGLCompassCell.m in Sources */,
				DA8F25901D51CA600010E6B5 /* MGLRasterStyleLayer.mm in Sources */,
				DAD165751CF4CD7A001FF4B9 /* MGLShapeCollection.mm in Sources */,
				35C5D8481D6DD66D00E95907 /* NSComparisonPredicate+MGLAdditions.mm in Sources */,
				DA35A2AE1CCA091800E826B2 /* MGLCompassDirectionFormatter.m in Sources */,
				DA8F258C1D51CA540010E6B5 /* MGLLineStyleLayer.mm in Sources */,
				408AA8691DAEEE5500022900 /* MGLPolyline+MGLAdditions.m in Sources */,
				DA8F25941D51CA750010E6B5 /* MGLSymbolStyleLayer.mm in Sources */,
				3529039C1D6C63B80002C7DF /* NSPredicate+MGLAdditions.mm in Sources */,
				DA8F25981D51CAC70010E6B5 /* MGLVectorSource.mm in Sources */,
				352742A11D4C25BD00A1ECE6 /* MGLStyleValue.mm in Sources */,
			);
			runOnlyForDeploymentPostprocessing = 0;
		};
		DAE6C32D1CC30DB200DB3429 /* Sources */ = {
			isa = PBXSourcesBuildPhase;
			buildActionMask = 2147483647;
			files = (
				DA35A2C21CCA9F4A00E826B2 /* MGLClockDirectionFormatterTests.m in Sources */,
				DAE6C3D41CC34C9900DB3429 /* MGLOfflineRegionTests.m in Sources */,
				DAE6C3D61CC34C9900DB3429 /* MGLStyleTests.mm in Sources */,
				DAEDC4371D606291000224FF /* MGLAttributionButtonTests.m in Sources */,
				DA35A2B61CCA14D700E826B2 /* MGLCompassDirectionFormatterTests.m in Sources */,
				DAE6C3D21CC34C9900DB3429 /* MGLGeometryTests.mm in Sources */,
				DA87A9A41DCACC5000810D09 /* MGLSymbolStyleLayerTests.mm in Sources */,
				DAE6C3D51CC34C9900DB3429 /* MGLOfflineStorageTests.m in Sources */,
				40E1601D1DF217D6005EA6D9 /* MGLStyleLayerTests.m in Sources */,
				DA87A9A61DCACC5000810D09 /* MGLCircleStyleLayerTests.mm in Sources */,
				DA87A99E1DC9DC2100810D09 /* MGLPredicateTests.mm in Sources */,
				DD58A4C91D822C6700E1F038 /* MGLExpressionTests.mm in Sources */,
				DA87A9A71DCACC5000810D09 /* MGLBackgroundStyleLayerTests.mm in Sources */,
				DA29875A1E1A4290002299F5 /* MGLDocumentationExampleTests.swift in Sources */,
				DAE6C3D31CC34C9900DB3429 /* MGLOfflinePackTests.m in Sources */,
				DA87A9A51DCACC5000810D09 /* MGLLineStyleLayerTests.mm in Sources */,
				DA87A9A31DCACC5000810D09 /* MGLRasterStyleLayerTests.mm in Sources */,
				DA87A9991DC9D88400810D09 /* MGLTileSetTests.mm in Sources */,
				DA35A2A81CC9F41600E826B2 /* MGLCoordinateFormatterTests.m in Sources */,
				DAE7DEC41E24549F007505A6 /* MGLNSStringAdditionsTests.m in Sources */,
				DA87A9981DC9D88400810D09 /* MGLShapeSourceTests.mm in Sources */,
				3526EABD1DF9B19800006B43 /* MGLCodingTests.m in Sources */,
				DA87A9A21DC9DCF100810D09 /* MGLFillStyleLayerTests.mm in Sources */,
				3599A3E81DF70E2000E77FB2 /* MGLStyleValueTests.m in Sources */,
				DAEDC4321D6033F1000224FF /* MGLAttributionInfoTests.m in Sources */,
				DA0CD58E1CF56F5800A5F5A5 /* MGLFeatureTests.mm in Sources */,
				556660D61E1D07E400E2C41B /* MGLVersionNumber.m in Sources */,
				DA2207BC1DC076940002F84D /* MGLStyleValueTests.swift in Sources */,
			);
			runOnlyForDeploymentPostprocessing = 0;
		};
/* End PBXSourcesBuildPhase section */

/* Begin PBXTargetDependency section */
		DAE6C3341CC30DB200DB3429 /* PBXTargetDependency */ = {
			isa = PBXTargetDependency;
			target = DAE6C3271CC30DB200DB3429 /* dynamic */;
			targetProxy = DAE6C3331CC30DB200DB3429 /* PBXContainerItemProxy */;
		};
		DAE6C33C1CC30DB200DB3429 /* PBXTargetDependency */ = {
			isa = PBXTargetDependency;
			target = DAE6C3271CC30DB200DB3429 /* dynamic */;
			targetProxy = DAE6C33B1CC30DB200DB3429 /* PBXContainerItemProxy */;
		};
/* End PBXTargetDependency section */

/* Begin PBXVariantGroup section */
		DA839E9E1CC2E3400062CAFB /* MapDocument.xib */ = {
			isa = PBXVariantGroup;
			children = (
				DA839E9F1CC2E3400062CAFB /* Base */,
			);
			name = MapDocument.xib;
			sourceTree = "<group>";
		};
		DA839EA31CC2E3400062CAFB /* MainMenu.xib */ = {
			isa = PBXVariantGroup;
			children = (
				DA839EA41CC2E3400062CAFB /* Base */,
			);
			name = MainMenu.xib;
			sourceTree = "<group>";
		};
		DA8933A71CCD287300E68420 /* MGLAnnotationCallout.xib */ = {
			isa = PBXVariantGroup;
			children = (
				DA8933A61CCD287300E68420 /* Base */,
			);
			name = MGLAnnotationCallout.xib;
			sourceTree = "<group>";
		};
		DA8933AB1CCD290700E68420 /* Localizable.strings */ = {
			isa = PBXVariantGroup;
			children = (
				DA8933AC1CCD290700E68420 /* Base */,
				DA88520F1E0A4D0D009D7AD6 /* zh-Hans */,
			);
			name = Localizable.strings;
			sourceTree = "<group>";
		};
		DA8933B31CCD2C2500E68420 /* Foundation.strings */ = {
			isa = PBXVariantGroup;
			children = (
				DA8933B41CCD2C2500E68420 /* Base */,
				DA8852101E0A4D3A009D7AD6 /* zh-Hans */,
			);
			name = Foundation.strings;
			sourceTree = "<group>";
		};
		DA8933B61CCD2C2D00E68420 /* Foundation.stringsdict */ = {
			isa = PBXVariantGroup;
			children = (
				DA8933B71CCD2C2D00E68420 /* en */,
			);
			name = Foundation.stringsdict;
			sourceTree = "<group>";
		};
/* End PBXVariantGroup section */

/* Begin XCBuildConfiguration section */
		DA839EA71CC2E3400062CAFB /* Debug */ = {
			isa = XCBuildConfiguration;
			buildSettings = {
				ALWAYS_SEARCH_USER_PATHS = NO;
				CLANG_ANALYZER_LOCALIZABILITY_NONLOCALIZED = YES;
				CLANG_ANALYZER_NONNULL = YES;
				CLANG_CXX_LANGUAGE_STANDARD = "gnu++14";
				CLANG_CXX_LIBRARY = "libc++";
				CLANG_ENABLE_MODULES = YES;
				CLANG_ENABLE_OBJC_ARC = YES;
				CLANG_WARN_BOOL_CONVERSION = YES;
				CLANG_WARN_CONSTANT_CONVERSION = YES;
				CLANG_WARN_DIRECT_OBJC_ISA_USAGE = YES_ERROR;
				CLANG_WARN_EMPTY_BODY = YES;
				CLANG_WARN_ENUM_CONVERSION = YES;
				CLANG_WARN_INFINITE_RECURSION = YES;
				CLANG_WARN_INT_CONVERSION = YES;
				CLANG_WARN_OBJC_ROOT_CLASS = YES_ERROR;
				CLANG_WARN_SUSPICIOUS_MOVE = YES;
				CLANG_WARN_UNREACHABLE_CODE = YES;
				CLANG_WARN__DUPLICATE_METHOD_MATCH = YES;
				CODE_SIGN_IDENTITY = "-";
				COPY_PHASE_STRIP = NO;
				DEBUG_INFORMATION_FORMAT = dwarf;
				ENABLE_STRICT_OBJC_MSGSEND = YES;
				ENABLE_TESTABILITY = YES;
				GCC_C_LANGUAGE_STANDARD = gnu99;
				GCC_DYNAMIC_NO_PIC = NO;
				GCC_NO_COMMON_BLOCKS = YES;
				GCC_OPTIMIZATION_LEVEL = 0;
				GCC_PREPROCESSOR_DEFINITIONS = (
					"DEBUG=1",
					"$(inherited)",
				);
				GCC_WARN_64_TO_32_BIT_CONVERSION = YES;
				GCC_WARN_ABOUT_RETURN_TYPE = YES_ERROR;
				GCC_WARN_UNDECLARED_SELECTOR = YES;
				GCC_WARN_UNINITIALIZED_AUTOS = YES_AGGRESSIVE;
				GCC_WARN_UNUSED_FUNCTION = YES;
				GCC_WARN_UNUSED_VARIABLE = YES;
				MACOSX_DEPLOYMENT_TARGET = 10.10;
				MTL_ENABLE_DEBUG_INFO = YES;
				ONLY_ACTIVE_ARCH = YES;
				SYMROOT = "$(PROJECT_DIR)/cmake";
			};
			name = Debug;
		};
		DA839EA81CC2E3400062CAFB /* Release */ = {
			isa = XCBuildConfiguration;
			buildSettings = {
				ALWAYS_SEARCH_USER_PATHS = NO;
				CLANG_ANALYZER_LOCALIZABILITY_NONLOCALIZED = YES;
				CLANG_ANALYZER_NONNULL = YES;
				CLANG_CXX_LANGUAGE_STANDARD = "gnu++14";
				CLANG_CXX_LIBRARY = "libc++";
				CLANG_ENABLE_MODULES = YES;
				CLANG_ENABLE_OBJC_ARC = YES;
				CLANG_WARN_BOOL_CONVERSION = YES;
				CLANG_WARN_CONSTANT_CONVERSION = YES;
				CLANG_WARN_DIRECT_OBJC_ISA_USAGE = YES_ERROR;
				CLANG_WARN_EMPTY_BODY = YES;
				CLANG_WARN_ENUM_CONVERSION = YES;
				CLANG_WARN_INFINITE_RECURSION = YES;
				CLANG_WARN_INT_CONVERSION = YES;
				CLANG_WARN_OBJC_ROOT_CLASS = YES_ERROR;
				CLANG_WARN_SUSPICIOUS_MOVE = YES;
				CLANG_WARN_UNREACHABLE_CODE = YES;
				CLANG_WARN__DUPLICATE_METHOD_MATCH = YES;
				CODE_SIGN_IDENTITY = "-";
				COPY_PHASE_STRIP = NO;
				DEBUG_INFORMATION_FORMAT = "dwarf-with-dsym";
				ENABLE_NS_ASSERTIONS = NO;
				ENABLE_STRICT_OBJC_MSGSEND = YES;
				GCC_C_LANGUAGE_STANDARD = gnu99;
				GCC_NO_COMMON_BLOCKS = YES;
				GCC_WARN_64_TO_32_BIT_CONVERSION = YES;
				GCC_WARN_ABOUT_RETURN_TYPE = YES_ERROR;
				GCC_WARN_UNDECLARED_SELECTOR = YES;
				GCC_WARN_UNINITIALIZED_AUTOS = YES_AGGRESSIVE;
				GCC_WARN_UNUSED_FUNCTION = YES;
				GCC_WARN_UNUSED_VARIABLE = YES;
				MACOSX_DEPLOYMENT_TARGET = 10.10;
				MTL_ENABLE_DEBUG_INFO = NO;
				SYMROOT = "$(PROJECT_DIR)/cmake";
			};
			name = Release;
		};
		DA839EAA1CC2E3400062CAFB /* Debug */ = {
			isa = XCBuildConfiguration;
			buildSettings = {
				ASSETCATALOG_COMPILER_APPICON_NAME = AppIcon;
				COMBINE_HIDPI_IMAGES = YES;
				INFOPLIST_FILE = "$(SRCROOT)/app/Info.plist";
				LD_RUNPATH_SEARCH_PATHS = "$(inherited) @executable_path/../Frameworks";
				OTHER_CFLAGS = "-fvisibility=hidden";
				PRODUCT_BUNDLE_IDENTIFIER = com.mapbox.MapboxGL;
				PRODUCT_NAME = "Mapbox GL";
			};
			name = Debug;
		};
		DA839EAB1CC2E3400062CAFB /* Release */ = {
			isa = XCBuildConfiguration;
			buildSettings = {
				ASSETCATALOG_COMPILER_APPICON_NAME = AppIcon;
				COMBINE_HIDPI_IMAGES = YES;
				INFOPLIST_FILE = "$(SRCROOT)/app/Info.plist";
				LD_RUNPATH_SEARCH_PATHS = "$(inherited) @executable_path/../Frameworks";
				OTHER_CFLAGS = "-fvisibility=hidden";
				PRODUCT_BUNDLE_IDENTIFIER = com.mapbox.MapboxGL;
				PRODUCT_NAME = "Mapbox GL";
			};
			name = Release;
		};
		DAAA17971CE13BAE00731EFE /* Debug */ = {
			isa = XCBuildConfiguration;
			buildSettings = {
				CLANG_CXX_LANGUAGE_STANDARD = "gnu++0x";
				DEBUGGING_SYMBOLS = YES;
				DEBUG_INFORMATION_FORMAT = dwarf;
				GCC_GENERATE_DEBUGGING_SYMBOLS = YES;
				GCC_OPTIMIZATION_LEVEL = 0;
				OTHER_CFLAGS = "";
				OTHER_LDFLAGS = "";
				PRODUCT_NAME = "$(TARGET_NAME)";
			};
			name = Debug;
		};
		DAAA17981CE13BAE00731EFE /* Release */ = {
			isa = XCBuildConfiguration;
			buildSettings = {
				CLANG_CXX_LANGUAGE_STANDARD = "gnu++0x";
				DEBUG_INFORMATION_FORMAT = "dwarf-with-dsym";
				OTHER_CFLAGS = "";
				OTHER_LDFLAGS = "";
				PRODUCT_NAME = "$(TARGET_NAME)";
			};
			name = Release;
		};
		DAE6C33F1CC30DB200DB3429 /* Debug */ = {
			isa = XCBuildConfiguration;
			baseConfigurationReference = 55FE0E8D1D100A0900FD240B /* config.xcconfig */;
			buildSettings = {
				COMBINE_HIDPI_IMAGES = YES;
				CURRENT_PROJECT_VERSION = 1;
				DEFINES_MODULE = YES;
				DYLIB_COMPATIBILITY_VERSION = 1;
				DYLIB_CURRENT_VERSION = 1;
				DYLIB_INSTALL_NAME_BASE = "@rpath";
				FRAMEWORK_VERSION = A;
				HEADER_SEARCH_PATHS = (
					"$(mbgl_core_INCLUDE_DIRECTORIES)",
					"$(mbgl_loop_INCLUDE_DIRECTORIES)",
				);
				INFOPLIST_FILE = "$(SRCROOT)/sdk/Info.plist";
				INSTALL_PATH = "$(LOCAL_LIBRARY_DIR)/Frameworks";
				LD_RUNPATH_SEARCH_PATHS = "$(inherited) @executable_path/../Frameworks @loader_path/Frameworks";
				OTHER_CFLAGS = "-fvisibility=hidden";
				OTHER_LDFLAGS = (
					"$(mbgl_core_LINK_LIBRARIES)",
					"$(mbgl_loop_LINK_LIBRARIES)",
				);
				PRODUCT_BUNDLE_IDENTIFIER = com.mapbox.MapboxGL;
				PRODUCT_NAME = Mapbox;
				SKIP_INSTALL = YES;
				VERSIONING_SYSTEM = "apple-generic";
				VERSION_INFO_PREFIX = "__attribute__((visibility (\"default\"))) ";
			};
			name = Debug;
		};
		DAE6C3401CC30DB200DB3429 /* Release */ = {
			isa = XCBuildConfiguration;
			baseConfigurationReference = 55FE0E8D1D100A0900FD240B /* config.xcconfig */;
			buildSettings = {
				COMBINE_HIDPI_IMAGES = YES;
				CURRENT_PROJECT_VERSION = 1;
				DEAD_CODE_STRIPPING = YES;
				DEFINES_MODULE = YES;
				DEPLOYMENT_POSTPROCESSING = YES;
				DYLIB_COMPATIBILITY_VERSION = 1;
				DYLIB_CURRENT_VERSION = 1;
				DYLIB_INSTALL_NAME_BASE = "@rpath";
				FRAMEWORK_VERSION = A;
				HEADER_SEARCH_PATHS = (
					"$(mbgl_core_INCLUDE_DIRECTORIES)",
					"$(mbgl_loop_INCLUDE_DIRECTORIES)",
				);
				INFOPLIST_FILE = "$(SRCROOT)/sdk/Info.plist";
				INSTALL_PATH = "$(LOCAL_LIBRARY_DIR)/Frameworks";
				LD_RUNPATH_SEARCH_PATHS = "$(inherited) @executable_path/../Frameworks @loader_path/Frameworks";
				OTHER_CFLAGS = "-fvisibility=hidden";
				OTHER_LDFLAGS = (
					"$(mbgl_core_LINK_LIBRARIES)",
					"$(mbgl_loop_LINK_LIBRARIES)",
				);
				PRODUCT_BUNDLE_IDENTIFIER = com.mapbox.MapboxGL;
				PRODUCT_NAME = Mapbox;
				SKIP_INSTALL = YES;
				STRIP_STYLE = "non-global";
				VERSIONING_SYSTEM = "apple-generic";
				VERSION_INFO_PREFIX = "__attribute__((visibility (\"default\"))) ";
			};
			name = Release;
		};
		DAE6C3411CC30DB200DB3429 /* Debug */ = {
			isa = XCBuildConfiguration;
			baseConfigurationReference = 55FE0E8D1D100A0900FD240B /* config.xcconfig */;
			buildSettings = {
				CLANG_ENABLE_MODULES = YES;
				COMBINE_HIDPI_IMAGES = YES;
				HEADER_SEARCH_PATHS = "$(mbgl_core_INCLUDE_DIRECTORIES)";
				INFOPLIST_FILE = test/Info.plist;
				LD_RUNPATH_SEARCH_PATHS = "$(inherited) @executable_path/../Frameworks @loader_path/../Frameworks";
				OTHER_CPLUSPLUSFLAGS = (
					"$(OTHER_CFLAGS)",
					"$(variant_cflags)",
					"$(geometry_cflags)",
					"$(geojson_cflags)",
				);
				PRODUCT_BUNDLE_IDENTIFIER = com.mapbox.test;
				PRODUCT_NAME = "$(TARGET_NAME)";
				SWIFT_OBJC_BRIDGING_HEADER = "../darwin/test/test-Bridging-Header.h";
				SWIFT_OPTIMIZATION_LEVEL = "-Onone";
				SWIFT_VERSION = 3.0;
			};
			name = Debug;
		};
		DAE6C3421CC30DB200DB3429 /* Release */ = {
			isa = XCBuildConfiguration;
			baseConfigurationReference = 55FE0E8D1D100A0900FD240B /* config.xcconfig */;
			buildSettings = {
				CLANG_ENABLE_MODULES = YES;
				COMBINE_HIDPI_IMAGES = YES;
				HEADER_SEARCH_PATHS = "$(mbgl_core_INCLUDE_DIRECTORIES)";
				INFOPLIST_FILE = test/Info.plist;
				LD_RUNPATH_SEARCH_PATHS = "$(inherited) @executable_path/../Frameworks @loader_path/../Frameworks";
				OTHER_CPLUSPLUSFLAGS = (
					"$(OTHER_CFLAGS)",
					"$(variant_cflags)",
					"$(geometry_cflags)",
					"$(geojson_cflags)",
				);
				PRODUCT_BUNDLE_IDENTIFIER = com.mapbox.test;
				PRODUCT_NAME = "$(TARGET_NAME)";
				SWIFT_OBJC_BRIDGING_HEADER = "../darwin/test/test-Bridging-Header.h";
				SWIFT_VERSION = 3.0;
			};
			name = Release;
		};
/* End XCBuildConfiguration section */

/* Begin XCConfigurationList section */
		DA839E8D1CC2E3400062CAFB /* Build configuration list for PBXProject "macos" */ = {
			isa = XCConfigurationList;
			buildConfigurations = (
				DA839EA71CC2E3400062CAFB /* Debug */,
				DA839EA81CC2E3400062CAFB /* Release */,
			);
			defaultConfigurationIsVisible = 0;
			defaultConfigurationName = Release;
		};
		DA839EA91CC2E3400062CAFB /* Build configuration list for PBXNativeTarget "macosapp" */ = {
			isa = XCConfigurationList;
			buildConfigurations = (
				DA839EAA1CC2E3400062CAFB /* Debug */,
				DA839EAB1CC2E3400062CAFB /* Release */,
			);
			defaultConfigurationIsVisible = 0;
			defaultConfigurationName = Release;
		};
		DAAA17991CE13BAE00731EFE /* Build configuration list for PBXLegacyTarget "docs" */ = {
			isa = XCConfigurationList;
			buildConfigurations = (
				DAAA17971CE13BAE00731EFE /* Debug */,
				DAAA17981CE13BAE00731EFE /* Release */,
			);
			defaultConfigurationIsVisible = 0;
			defaultConfigurationName = Release;
		};
		DAE6C3431CC30DB200DB3429 /* Build configuration list for PBXNativeTarget "dynamic" */ = {
			isa = XCConfigurationList;
			buildConfigurations = (
				DAE6C33F1CC30DB200DB3429 /* Debug */,
				DAE6C3401CC30DB200DB3429 /* Release */,
			);
			defaultConfigurationIsVisible = 0;
			defaultConfigurationName = Release;
		};
		DAE6C3441CC30DB200DB3429 /* Build configuration list for PBXNativeTarget "test" */ = {
			isa = XCConfigurationList;
			buildConfigurations = (
				DAE6C3411CC30DB200DB3429 /* Debug */,
				DAE6C3421CC30DB200DB3429 /* Release */,
			);
			defaultConfigurationIsVisible = 0;
			defaultConfigurationName = Release;
		};
/* End XCConfigurationList section */
	};
	rootObject = DA839E8A1CC2E3400062CAFB /* Project object */;
}<|MERGE_RESOLUTION|>--- conflicted
+++ resolved
@@ -126,6 +126,7 @@
 		DA8F259C1D51CB000010E6B5 /* MGLStyleValue_Private.h in Headers */ = {isa = PBXBuildFile; fileRef = DA8F259B1D51CB000010E6B5 /* MGLStyleValue_Private.h */; };
 		DA8F25B21D51CB270010E6B5 /* NSValue+MGLStyleAttributeAdditions.h in Headers */ = {isa = PBXBuildFile; fileRef = DA8F25A61D51CB270010E6B5 /* NSValue+MGLStyleAttributeAdditions.h */; };
 		DA8F25B31D51CB270010E6B5 /* NSValue+MGLStyleAttributeAdditions.mm in Sources */ = {isa = PBXBuildFile; fileRef = DA8F25A71D51CB270010E6B5 /* NSValue+MGLStyleAttributeAdditions.mm */; };
+		DAA1BB4A1E2D425C00ABB750 /* libmbgl-loop.a in Frameworks */ = {isa = PBXBuildFile; fileRef = DAA1BB491E2D425C00ABB750 /* libmbgl-loop.a */; };
 		DAA48EFD1D6A4731006A7E36 /* StyleLayerIconTransformer.m in Sources */ = {isa = PBXBuildFile; fileRef = DAA48EFC1D6A4731006A7E36 /* StyleLayerIconTransformer.m */; };
 		DAB2CCE51DF632ED001B2FE1 /* LimeGreenStyleLayer.m in Sources */ = {isa = PBXBuildFile; fileRef = DAB2CCE41DF632ED001B2FE1 /* LimeGreenStyleLayer.m */; };
 		DAC2ABC51CC6D343006D18C4 /* MGLAnnotationImage_Private.h in Headers */ = {isa = PBXBuildFile; fileRef = DAC2ABC41CC6D343006D18C4 /* MGLAnnotationImage_Private.h */; };
@@ -387,6 +388,7 @@
 		DA8F25B51D51D2240010E6B5 /* MGLStyleLayerTests.mm.ejs */ = {isa = PBXFileReference; lastKnownFileType = text; name = MGLStyleLayerTests.mm.ejs; path = ../test/MGLStyleLayerTests.mm.ejs; sourceTree = "<group>"; };
 		DA8F25B61D51D2240010E6B5 /* MGLStyleLayer.h.ejs */ = {isa = PBXFileReference; lastKnownFileType = text; path = MGLStyleLayer.h.ejs; sourceTree = "<group>"; };
 		DA8F25B71D51D2240010E6B5 /* MGLStyleLayer.mm.ejs */ = {isa = PBXFileReference; lastKnownFileType = text; path = MGLStyleLayer.mm.ejs; sourceTree = "<group>"; };
+		DAA1BB491E2D425C00ABB750 /* libmbgl-loop.a */ = {isa = PBXFileReference; lastKnownFileType = archive.ar; name = "libmbgl-loop.a"; path = "../../build/macos/Debug/libmbgl-loop.a"; sourceTree = "<group>"; };
 		DAA48EFB1D6A4731006A7E36 /* StyleLayerIconTransformer.h */ = {isa = PBXFileReference; fileEncoding = 4; lastKnownFileType = sourcecode.c.h; path = StyleLayerIconTransformer.h; sourceTree = "<group>"; };
 		DAA48EFC1D6A4731006A7E36 /* StyleLayerIconTransformer.m */ = {isa = PBXFileReference; fileEncoding = 4; lastKnownFileType = sourcecode.c.objc; path = StyleLayerIconTransformer.m; sourceTree = "<group>"; };
 		DAB2CCE31DF632ED001B2FE1 /* LimeGreenStyleLayer.h */ = {isa = PBXFileReference; fileEncoding = 4; lastKnownFileType = sourcecode.c.h; path = LimeGreenStyleLayer.h; sourceTree = "<group>"; };
@@ -518,6 +520,7 @@
 			isa = PBXFrameworksBuildPhase;
 			buildActionMask = 2147483647;
 			files = (
+				DAA1BB4A1E2D425C00ABB750 /* libmbgl-loop.a in Frameworks */,
 				DAE0DD7A1D5F015A005A6BB1 /* libmbgl-core.a in Frameworks */,
 				DAE6C3321CC30DB200DB3429 /* Mapbox.framework in Frameworks */,
 			);
@@ -848,6 +851,7 @@
 		DAE6C31E1CC308BC00DB3429 /* Frameworks */ = {
 			isa = PBXGroup;
 			children = (
+				DAA1BB491E2D425C00ABB750 /* libmbgl-loop.a */,
 				558F18211D0B13B000123F46 /* libmbgl-loop.a */,
 				5548BE7B1D0ACBBD005DDE81 /* libmbgl-loop-darwin.a */,
 				5548BE791D0ACBB2005DDE81 /* libmbgl-loop-darwin.a */,
@@ -895,11 +899,7 @@
 				DAE6C3CB1CC34BD800DB3429 /* MGLOfflineStorageTests.m */,
 				35C5D84B1D6DD75B00E95907 /* MGLPredicateTests.mm */,
 				DAE6C3CC1CC34BD800DB3429 /* MGLStyleTests.mm */,
-<<<<<<< HEAD
-				DD58A4C71D822C6200E1F038 /* MGLExpressionTests.mm */,
 				556660D51E1D07E400E2C41B /* MGLVersionNumber.m */,
-=======
->>>>>>> 13b97dd0
 				DAE6C33A1CC30DB200DB3429 /* Info.plist */,
 				DA2784FD1DF03060001D5B8D /* Media.xcassets */,
 				DA35D0891E1A631B007DED41 /* one-liner.json */,
@@ -1633,6 +1633,7 @@
 				HEADER_SEARCH_PATHS = "$(mbgl_core_INCLUDE_DIRECTORIES)";
 				INFOPLIST_FILE = test/Info.plist;
 				LD_RUNPATH_SEARCH_PATHS = "$(inherited) @executable_path/../Frameworks @loader_path/../Frameworks";
+				OTHER_CFLAGS = "-fvisibility=hidden";
 				OTHER_CPLUSPLUSFLAGS = (
 					"$(OTHER_CFLAGS)",
 					"$(variant_cflags)",
@@ -1656,6 +1657,7 @@
 				HEADER_SEARCH_PATHS = "$(mbgl_core_INCLUDE_DIRECTORIES)";
 				INFOPLIST_FILE = test/Info.plist;
 				LD_RUNPATH_SEARCH_PATHS = "$(inherited) @executable_path/../Frameworks @loader_path/../Frameworks";
+				OTHER_CFLAGS = "-fvisibility=hidden";
 				OTHER_CPLUSPLUSFLAGS = (
 					"$(OTHER_CFLAGS)",
 					"$(variant_cflags)",
