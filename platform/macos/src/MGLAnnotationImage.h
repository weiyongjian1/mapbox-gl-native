#import <AppKit/AppKit.h>

#import "MGLFoundation.h"

NS_ASSUME_NONNULL_BEGIN

/**
 The `MGLAnnotationImage` class is responsible for presenting point-based
 annotations visually on an `MGLMapView` instance. Annotation image objects pair
 `NSImage` objects with annotation-related metadata. They may be recycled later
 and put into a reuse queue that is maintained by the map view.
 */
<<<<<<< HEAD
MGL_EXPORT
@interface MGLAnnotationImage : NSObject
=======
@interface MGLAnnotationImage : NSObject <NSSecureCoding>
>>>>>>> 13b97dd0

#pragma mark Initializing and Preparing the Image Object

/**
 Initializes and returns a new annotation image object.
 
 @param image The image to display for the annotation.
 @param reuseIdentifier The string that identifies this annotation image in the
    reuse queue.
 @return The initialized annotation image object or `nil` if there was a problem
    initializing the object.
 */
+ (instancetype)annotationImageWithImage:(NSImage *)image reuseIdentifier:(NSString *)reuseIdentifier;

#pragma mark Getting and Setting Attributes

/** The image to display for the annotation. */
@property (nonatomic, readonly) NSImage *image;

/**
 The string that identifies this annotation image in the reuse queue.
 (read-only)
 
 You specify the reuse identifier when you create the image object. You use this
 type later to retrieve an annotation image object that was created previously
 but which is currently unused because its annotation is not on-screen.
 
 If you define distinctly different types of annotations (with distinctly
 different annotation images to go with them), you can differentiate between the
 annotation types by specifying different reuse identifiers for each one.
 */
@property (nonatomic, readonly) NSString *reuseIdentifier;

/**
 A Boolean value indicating whether the annotation is selectable.
 
 The default value of this property is `YES`. If the value of this property is
 `NO`, the annotation image ignores click events and cannot be selected.
 */
@property (nonatomic, getter=isSelectable) BOOL selectable;

/**
 The cursor that appears above any annotation using this annotation image.
 
 By default, this property is set to `nil`, representing the current cursor.
 */
@property (nonatomic, nullable) NSCursor *cursor;

@end

NS_ASSUME_NONNULL_END<|MERGE_RESOLUTION|>--- conflicted
+++ resolved
@@ -10,12 +10,8 @@
  `NSImage` objects with annotation-related metadata. They may be recycled later
  and put into a reuse queue that is maintained by the map view.
  */
-<<<<<<< HEAD
 MGL_EXPORT
-@interface MGLAnnotationImage : NSObject
-=======
 @interface MGLAnnotationImage : NSObject <NSSecureCoding>
->>>>>>> 13b97dd0
 
 #pragma mark Initializing and Preparing the Image Object
 
