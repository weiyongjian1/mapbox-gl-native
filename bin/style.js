"use strict";

module.exports = {
    "buckets": {
        "admin_maritime": {
            "source": "outdoors",
            "layer": "admin",
            "field": "maritime",
            "value": 1,
            "join": "round",
            "cap": "round",
            "type": "line"
        },
        "admin_l2": {
            "source": "outdoors",
            "layer": "admin",
            "field": "admin_level",
            "value": 2,
            "join": "round",
            "cap": "round",
            "type": "line"
        },
        "admin_l3": {
            "source": "outdoors",
            "layer": "admin",
            "field": "admin_level",
            "value": [
                3,
                4,
                5
            ],
            "join": "round",
            "type": "line"
        },
        "landcover_wood": {
            "source": "outdoors",
            "layer": "landcover",
            "field": "class",
            "value": "wood",
            "type": "fill"
        },
        "landcover_scrub": {
            "source": "outdoors",
            "layer": "landcover",
            "field": "class",
            "value": "scrub",
            "type": "fill"
        },
        "landcover_grass": {
            "source": "outdoors",
            "layer": "landcover",
            "field": "class",
            "value": "grass",
            "type": "fill"
        },
        "landcover_crop": {
            "source": "outdoors",
            "layer": "landcover",
            "field": "class",
            "value": "crop",
            "type": "fill"
        },
        "landcover_snow": {
            "source": "outdoors",
            "layer": "landcover",
            "field": "class",
            "value": "snow",
            "type": "fill"
        },
        "water": {
            "source": "outdoors",
            "layer": "water",
            "type": "fill"
        },
        "waterway_other": {
            "source": "outdoors",
            "layer": "waterway",
            "field": "type",
            "value": [
                "ditch",
                "drain"
            ],
            "cap": "round",
            "type": "line"
        },
        "waterway_river_canal": {
            "source": "outdoors",
            "layer": "waterway",
            "field": "type",
            "value": [
                "river",
                "canal"
            ],
            "cap": "round",
            "type": "line"
        },
        "waterway_stream": {
            "source": "outdoors",
            "layer": "waterway",
            "field": "type",
            "value": "stream",
            "cap": "round",
            "type": "line"
        },
        "landuse_park": {
            "source": "outdoors",
            "layer": "landuse",
            "field": "class",
            "value": "park",
            "type": "fill"
        },
        "landuse_pitch": {
            "source": "outdoors",
            "layer": "landuse",
            "field": "class",
            "value": "pitch",
            "type": "fill"
        },
        "landuse_cemetery": {
            "source": "outdoors",
            "layer": "landuse",
            "field": "class",
            "value": "cemetery",
            "type": "fill"
        },
        "landuse_hospital": {
            "source": "outdoors",
            "layer": "landuse",
            "field": "class",
            "value": "hospital",
            "type": "fill"
        },
        "landuse_industrial": {
            "source": "outdoors",
            "layer": "landuse",
            "type": "fill",
            "field": "class",
            "value": "industrial"
        },
        "landuse_school": {
            "source": "outdoors",
            "layer": "landuse",
            "field": "class",
            "value": "school",
            "type": "fill"
        },
        "landuse_wood": {
            "source": "outdoors",
            "layer": "landuse",
            "field": "class",
            "value": "wood",
            "type": "fill"
        },
        "landuse_scrub": {
            "source": "outdoors",
            "layer": "landuse",
            "field": "class",
            "value": "scrub",
            "type": "fill"
        },
        "landuse_grass": {
            "source": "outdoors",
            "layer": "landuse",
            "field": "class",
            "value": "grass",
            "type": "fill"
        },
        "landuse_crop": {
            "source": "outdoors",
            "layer": "landuse",
            "field": "class",
            "value": "crop",
            "type": "fill"
        },
        "landuse_sand": {
            "source": "outdoors",
            "layer": "landuse",
            "field": "class",
            "value": "sand",
            "type": "fill"
        },
        "landuse_rock": {
            "source": "outdoors",
            "layer": "landuse",
            "field": "class",
            "value": "rock",
            "type": "fill"
        },
        "landuse_snow": {
            "source": "outdoors",
            "layer": "landuse",
            "field": "class",
            "value": "snow",
            "type": "fill"
        },
        "overlay_wetland": {
            "source": "outdoors",
            "layer": "landuse_overlay",
            "field": "class",
            "value": ["wetland", "wetland_noveg"],
            "type": "fill"
        },
        "overlay_breakwater_pier": {
            "source": "outdoors",
            "layer": "landuse_overlay",
            "field": "class",
            "value": [
                "breakwater",
                "pier"
            ],
            "type": "fill"
        },
        "hillshade_full_shadow": {
            "source": "outdoors",
            "layer": "hillshade",
            "field": "class",
            "value": "full_shadow",
            "type": "fill"
        },
        "hillshade_medium_shadow": {
            "source": "outdoors",
            "layer": "hillshade",
            "field": "class",
            "value": "medium_shadow",
            "type": "fill"
        },
        "hillshade_medium_highlight": {
            "source": "outdoors",
            "layer": "hillshade",
            "field": "class",
            "value": "medium_highlight",
            "type": "fill"
        },
        "hillshade_full_highlight": {
            "source": "outdoors",
            "layer": "hillshade",
            "field": "class",
            "value": "full_highlight",
            "type": "fill"
        },
        "contour_line_5": {
            "source": "outdoors",
            "layer": "contour",
            "field": "index",
            "join": "round",
            "value": 5,
            "type": "line"
        },
        "contour_line_10": {
            "source": "outdoors",
            "layer": "contour",
            "field": "index",
            "join": "round",
            "value": 10,
            "type": "line"
        },
        "contour_line_other": {
            "source": "outdoors",
            "layer": "contour",
            "join": "round",
            "type": "line"
        },
        "contour_label": {
            "source": "outdoors",
            "layer": "contour",
            "field": "index",
            "value": 10,
            "path": "curve",
            "text_field": "ele",
            "fontSize": 10,
            "feature_type": "line",
            "type": "text"
        },
        "building": {
            "source": "outdoors",
            "layer": "building",
            "type": "fill"
        },
        "barrier_line_gate": {
            "source": "outdoors",
            "layer": "barrier_line",
            "field": "class",
            "value": "gate",
            "type": "line"
        },
        "barrier_line_fence": {
            "source": "outdoors",
            "layer": "barrier_line",
            "field": "class",
            "value": "fence",
            "type": "line"
        },
        "barrier_line_hedge": {
            "source": "outdoors",
            "layer": "barrier_line",
            "field": "class",
            "value": "hedge",
            "type": "line"
        },
        "barrier_line_land": {
            "source": "outdoors",
            "layer": "barrier_line",
            "field": "class",
            "value": "land",
            "type": "line"
        },
        "barrier_line_land_fill": {
            "source": "outdoors",
            "layer": "barrier_line",
            "field": "class",
            "value": "land",
            "type": "fill"
        },
        "barrier_line_cliff": {
            "source": "outdoors",
            "layer": "barrier_line",
            "field": "class",
            "value": "cliff",
            "type": "line"
        },
        "aeroway_fill": {
            "source": "outdoors",
            "layer": "aeroway",
            "type": "fill",
            "enabled": 12
        },
        "aeroway_runway": {
            "source": "outdoors",
            "layer": "aeroway",
            "field": "type",
            "value": "runway",
            "type": "line",
            "enabled": 12
        },
        "aeroway_taxiway": {
            "source": "outdoors",
            "layer": "aeroway",
            "field": "type",
            "value": "taxiway",
            "type": "line",
            "enabled": 12
        },
        "motorway": {
            "source": "outdoors",
            "layer": "road",
            "field": "class",
            "value": "motorway",
            "join": "round",
            "cap": "round",
            "type": "line"
        },
        "motorway_link": {
            "source": "outdoors",
            "layer": "road",
            "field": "class",
            "value": "motorway_link",
            "join": "round",
            "cap": "round",
            "type": "line"
        },
        "main": {
            "source": "outdoors",
            "layer": "road",
            "field": "class",
            "value": "main",
            "join": "round",
            "cap": "round",
            "type": "line"
        },
        "street": {
            "source": "outdoors",
            "layer": "road",
            "field": "class",
            "value": [
                "street",
                "street_limited"
            ],
            "join": "round",
            "cap": "round",
            "type": "line",
            "enabled": 12
        },
        "service": {
            "source": "outdoors",
            "layer": "road",
            "field": "class",
            "value": "service",
            "join": "round",
            "cap": "round",
            "type": "line",
            "enabled": 15
        },
        "path": {
            "source": "outdoors",
            "layer": "road",
            "field": "class",
            "value": "path",
            "type": "line"
        },
        "path_footway": {
            "source": "outdoors",
            "layer": "road",
            "field": "type",
            "value": "footway",
            "type": "line"
        },
        "path_path": {
            "source": "outdoors",
            "layer": "road",
            "field": "type",
            "value": "path",
            "type": "line"
        },
        "path_cycleway": {
            "source": "outdoors",
            "layer": "road",
            "field": "type",
            "value": "cycleway",
            "type": "line"
        },
        "path_mtb": {
            "source": "outdoors",
            "layer": "road",
            "field": "type",
            "value": "mtb",
            "type": "line"
        },
        "path_steps": {
            "source": "outdoors",
            "layer": "road",
            "field": "type",
            "value": "steps",
            "type": "line"
        },
        "path_piste": {
            "source": "outdoors",
            "layer": "road",
            "field": "type",
            "value": "piste",
            "type": "line"
        },
        "major_rail": {
            "source": "outdoors",
            "layer": "road",
            "field": "class",
            "value": "major_rail",
            "type": "line"
        },
        "tunnel_motorway": {
            "source": "outdoors",
            "layer": "tunnel",
            "field": "class",
            "value": "motorway",
            "type": "line"
        },
        "tunnel_motorway_link": {
            "source": "outdoors",
            "layer": "tunnel",
            "field": "class",
            "value": "motorway_link",
            "type": "line"
        },
        "tunnel_main": {
            "source": "outdoors",
            "layer": "tunnel",
            "field": "class",
            "value": "main",
            "type": "line"
        },
        "tunnel_street": {
            "source": "outdoors",
            "layer": "tunnel",
            "field": "class",
            "value": [
                "street",
                "street_limited"
            ],
            "type": "line",
            "enabled": 12
        },
        "tunnel_service": {
            "source": "outdoors",
            "layer": "tunnel",
            "field": "class",
            "value": "service",
            "type": "line",
            "enabled": 15
        },
        "tunnel_path": {
            "source": "outdoors",
            "layer": "tunnel",
            "field": "class",
            "value": "path",
            "type": "line"
        },
        "tunnel_path_footway": {
            "source": "outdoors",
            "layer": "tunnel",
            "field": "type",
            "value": "footway",
            "type": "line"
        },
        "tunnel_path_path": {
            "source": "outdoors",
            "layer": "tunnel",
            "field": "type",
            "value": "path",
            "type": "line"
        },
        "tunnel_path_cycleway": {
            "source": "outdoors",
            "layer": "tunnel",
            "field": "type",
            "value": "cycleway",
            "type": "line"
        },
        "tunnel_path_mtb": {
            "source": "outdoors",
            "layer": "tunnel",
            "field": "type",
            "value": "mtb",
            "type": "line"
        },
        "tunnel_path_steps": {
            "source": "outdoors",
            "layer": "tunnel",
            "field": "type",
            "value": "steps",
            "type": "line"
        },
        "tunnel_path_piste": {
            "source": "outdoors",
            "layer": "tunnel",
            "field": "type",
            "value": "piste",
            "type": "line"
        },
        "tunnel_major_rail": {
            "source": "outdoors",
            "layer": "tunnel",
            "field": "class",
            "value": "major_rail",
            "type": "line"
        },
        "bridge_motorway": {
            "source": "outdoors",
            "layer": "bridge",
            "field": "class",
            "value": "motorway",
            "type": "line"
        },
        "bridge_motorway_link": {
            "source": "outdoors",
            "layer": "bridge",
            "field": "class",
            "value": "motorway_link",
            "type": "line"
        },
        "bridge_main": {
            "source": "outdoors",
            "layer": "bridge",
            "field": "class",
            "value": "main",
            "type": "line"
        },
        "bridge_street": {
            "source": "outdoors",
            "layer": "bridge",
            "field": "class",
            "value": [
                "street",
                "street_limited"
            ],
            "type": "line",
            "enabled": 12
        },
        "bridge_service": {
            "source": "outdoors",
            "layer": "bridge",
            "field": "class",
            "value": "service",
            "type": "line",
            "enabled": 15
        },
        "bridge_path": {
            "source": "outdoors",
            "layer": "bridge",
            "type": "line"
        },
        "bridge_path_footway": {
            "source": "outdoors",
            "layer": "bridge",
            "field": "type",
            "value": "footway",
            "type": "line"
        },
        "bridge_path_path": {
            "source": "outdoors",
            "layer": "bridge",
            "field": "type",
            "value": "path",
            "type": "line"
        },
        "bridge_path_cycleway": {
            "source": "outdoors",
            "layer": "bridge",
            "field": "type",
            "value": "cycleway",
            "type": "line"
        },
        "bridge_path_mtb": {
            "source": "outdoors",
            "layer": "bridge",
            "field": "type",
            "value": "mtb",
            "type": "line"
        },
        "bridge_path_steps": {
            "source": "outdoors",
            "layer": "bridge",
            "field": "type",
            "value": "steps",
            "type": "line"
        },
        "bridge_path_piste": {
            "source": "outdoors",
            "layer": "bridge",
            "field": "type",
            "value": "piste",
            "type": "line"
        },
        "bridge_major_rail": {
            "source": "outdoors",
            "layer": "bridge",
            "field": "class",
            "value": "major_rail",
            "type": "line"
        },
        "bridge_aerialway": {
            "source": "outdoors",
            "layer": "bridge",
            "field": "class",
            "value": "aerialway",
            "type": "line"
        },
        "country_label": {
            "source": "outdoors",
            "layer": "country_label",
            "text_field": "name",
            "path": "horizontal",
            "fontSize": 24,
            "feature_type": "point",
            "type": "text"
        },
        "country_label_line": {
            "source": "outdoors",
            "layer": "country_label_line",
            "type": "line"
        },
        "marine_label_line": {
            "source": "outdoors",
            "layer": "marine_label",
            "feature_type": "line",
            "type": "text",
            "text_field": "name",
            "path": "curve",
            "fontSize": 16
        },
        "marine_label_point_1": {
            "source": "outdoors",
            "layer": "marine_label",
            "feature_type": "point",
            "type": "text",
            "text_field": "name",
            "path": "horizontal",
            "field": "labelrank",
            "value": 1,
            "fontSize": 30
        },
        "marine_label_point_2": {
            "source": "outdoors",
            "layer": "marine_label",
            "feature_type": "point",
            "type": "text",
            "text_field": "name",
            "path": "horizontal",
            "field": "labelrank",
            "value": 2,
            "fontSize": 24
        },
        "marine_label_point_other": {
            "source": "outdoors",
            "layer": "marine_label",
            "feature_type": "point",
            "type": "text",
            "text_field": "name",
            "path": "horizontal",
            "field": "labelrank",
            "value": [3,4,5,6],
            "fontSize": 18
        },
        "state_label": {
            "source": "outdoors",
            "layer": "state_label",
            "text_field": "name",
            "path": "horizontal",
            "fontSize": 16,
            "feature_type": "point",
            "type": "text",
            "enabled": 4
        },
        "place_label_city": {
            "source": "outdoors",
            "layer": "place_label",
            "field": "type",
            "value": "city",
            "text_field": "name",
            "path": "horizontal",
            "fontSize": 20,
            "feature_type": "point",
            "type": "text"
        },
        "place_label_town": {
            "source": "outdoors",
            "layer": "place_label",
            "field": "type",
            "value": "town",
            "text_field": "name",
            "path": "horizontal",
            "fontSize": 24,
            "feature_type": "point",
            "type": "text"
        },
        "place_label_village": {
            "source": "outdoors",
            "layer": "place_label",
            "field": "type",
            "value": "village",
            "text_field": "name",
            "path": "horizontal",
            "fontSize": 22,
            "feature_type": "point",
            "type": "text"
        },
        "place_label_other": {
            "source": "outdoors",
            "layer": "place_label",
            "field": "type",
            "value": [
                "hamlet",
                "suburb",
                "neighbourhood"
            ],
            "text_field": "name",
            "path": "horizontal",
            "fontSize": 14,
            "feature_type": "point",
            "type": "text"
        },
        "road_label": {
            "source": "outdoors",
            "layer": "road_label",
            "text_field": "name",
            "path": "curve",
            "padding": 2,
            "fontSize": 13,
            "feature_type": "line",
            "type": "text",
            "maxAngleDelta": 0.5
        },
        "water_label": {
            "source": "outdoors",
            "layer": "water_label",
            "text_field": "name",
            "path": "horizontal",
            "fontSize": 12,
            "feature_type": "point",
            "type": "text"
        },
        "waterway_label": {
            "source": "outdoors",
            "layer": "waterway_label",
            "text_field": "name",
            "path": "curve",
            "fontSize": 12,
            "textMinDistance": 15,
            "feature_type": "line",
            "type": "text"
        },
        "poi": {
            "source": "outdoors",
            "layer": "poi_label",
            "icon": "maki",
            "field": "scalerank",
            "value": [1, 2],
            "size": 12,
            "type": "point"
        },
        "poi_3": {
            "source": "outdoors",
            "layer": "poi_label",
            "icon": "maki",
            "field": "scalerank",
            "value": 3,
            "size": 12,
            "type": "point"
        },
        "poi_4": {
            "source": "outdoors",
            "layer": "poi_label",
            "icon": "maki",
            "field": "scalerank",
            "value": 4,
            "size": 12,
            "type": "point"
        },
        "poi_aerodrome": {
            "source": "outdoors",
            "layer": "poi_label",
            "icon": "maki",
            "field": "maki",
            "value": "airport",
            "size": 24,
            "type": "point"
        },
        "poi_label_1-2": {
            "source": "outdoors",
            "layer": "poi_label",
            "field": "scalerank",
            "value": [
                1,
                2
            ],
            "text_field": "name",
            "path": "horizontal",
            "padding": 2,
            "fontSize": 11,
            "feature_type": "point",
            "type": "text"
        },
        "poi_label_3": {
            "source": "outdoors",
            "layer": "poi_label",
            "field": "scalerank",
            "value": 3,
            "text_field": "name",
            "path": "horizontal",
            "padding": 2,
            "fontSize": 10,
            "feature_type": "point",
            "type": "text"
        },
        "poi_label_4": {
            "source": "outdoors",
            "layer": "poi_label",
            "field": "scalerank",
            "value": 4,
            "text_field": "name",
            "path": "horizontal",
            "padding": 2,
            "fontSize": 10,
            "feature_type": "point",
            "type": "text"
        }
    },
    "structure": [
        {
            "name": "background",
            "bucket": "background"
        },
        {
            "name": "landcover_snow",
            "bucket": "landcover_snow"
        },
        {
            "name": "landcover_crop",
            "bucket": "landcover_crop"
        },
        {
            "name": "landcover_grass",
            "bucket": "landcover_grass"
        },
        {
            "name": "landcover_scrub",
            "bucket": "landcover_scrub"
        },
        {
            "name": "landcover_wood",
            "bucket": "landcover_wood"
        },
        {
            "name": "landuse_wood",
            "bucket": "landuse_wood"
        },
        {
            "name": "landuse_school",
            "bucket": "landuse_school"
        },
        {
            "name": "landuse_sand",
            "bucket": "landuse_sand"
        },
        {
            "name": "landuse_pitch",
            "bucket": "landuse_pitch"
        },
        {
            "name": "landuse_park",
            "bucket": "landuse_park"
        },
        {
            "name": "landuse_industrial",
            "bucket": "landuse_industrial"
        },
        {
            "name": "landuse_scrub",
            "bucket": "landuse_scrub"
        },
        {
            "name": "landuse_grass",
            "bucket": "landuse_grass"
        },
        {
            "name": "landuse_crop",
            "bucket": "landuse_crop"
        },
        {
            "name": "landuse_rock",
            "bucket": "landuse_rock"
        },
        {
            "name": "landuse_snow",
            "bucket": "landuse_snow"
        },
        {
            "name": "landuse_hospital",
            "bucket": "landuse_hospital"
        },
        {
            "name": "landuse_cemetery",
            "bucket": "landuse_cemetery"
        },
        {
            "name": "overlay_wetland",
            "bucket": "overlay_wetland"
        },
        {
            "name": "overlay_breakwater_pier",
            "bucket": "overlay_breakwater_pier"
        },
        {
            "name": "waterway_river_canal",
            "bucket": "waterway_river_canal"
        },
        {
            "name": "waterway_stream",
            "bucket": "waterway_stream"
        },
        {
            "name": "hillshade_full_highlight",
            "bucket": "hillshade_full_highlight"
        },
        {
            "name": "hillshade_medium_highlight",
            "bucket": "hillshade_medium_highlight"
        },
        {
            "name": "hillshade_medium_shadow",
            "bucket": "hillshade_medium_shadow"
        },
        {
            "name": "hillshade_full_shadow",
            "bucket": "hillshade_full_shadow"
        },
        {
            "name": "contour_line_loud",
            "bucket": "contour_line_10"
        },
        {
            "name": "contour_line_loud",
            "bucket": "contour_line_5"
        },
        {
            "name": "contour_line_regular",
            "bucket": "contour_line_other"
        },
        {
            "name": "barrier_line_gate",
            "bucket": "barrier_line_gate"
        },
        {
            "name": "barrier_line_fence",
            "bucket": "barrier_line_fence"
        },
        {
            "name": "barrier_line_hedge",
            "bucket": "barrier_line_hedge"
        },
        {
            "name": "barrier_line_land",
            "bucket": "barrier_line_land"
        },
        {
            "name": "barrier_line_land_fill",
            "bucket": "barrier_line_land_fill"
        },
        {
            "name": "barrier_line_cliff",
            "bucket": "barrier_line_cliff"
        },
        {
            "name": "water",
            "bucket": "water"
        },
        {
            "name": "aeroway_fill",
            "bucket": "aeroway_fill"
        },
        {
            "name": "aeroway_runway",
            "bucket": "aeroway_runway"
        },
        {
            "name": "aeroway_taxiway",
            "bucket": "aeroway_taxiway"
        },
        {
            "name": "building_shadow",
            "bucket": "building"
        },
        {
            "name": "building",
            "bucket": "building"
        },
        {
            "name": "building_wall",
            "bucket": "building"
        },
        {
            "name": "tunnel_motorway_link_casing",
            "bucket": "tunnel_motorway_link"
        },
        {
            "name": "tunnel_service_casing",
            "bucket": "tunnel_service"
        },
        {
            "name": "tunnel_main_casing",
            "bucket": "tunnel_main"
        },
        {
            "name": "tunnel_street_casing",
            "bucket": "tunnel_street"
        },
        {
            "name": "tunnel_motorway_link",
            "bucket": "tunnel_motorway_link"
        },
        {
            "name": "tunnel_service",
            "bucket": "tunnel_service"
        },
        {
            "name": "tunnel_street",
            "bucket": "tunnel_street"
        },
        {
            "name": "tunnel_main",
            "bucket": "tunnel_main"
        },
        {
            "name": "tunnel_motorway_casing",
            "bucket": "tunnel_motorway"
        },
        {
            "name": "tunnel_motorway",
            "bucket": "tunnel_motorway"
        },
        {
            "name": "road_path_case",
            "bucket": "tunnel_path"
        },
        {
            "name": "road_path_footway",
            "bucket": "tunnel_path_footway"
        },
        {
            "name": "road_path_path",
            "bucket": "tunnel_path_path"
        },
        {
            "name": "road_path_cycleway",
            "bucket": "tunnel_path_cycleway"
        },
        {
            "name": "road_path_mtb",
            "bucket": "tunnel_path_mtb"
        },
        {
            "name": "road_path_piste",
            "bucket": "tunnel_path_piste"
        },
        {
            "name": "road_path_steps",
            "bucket": "tunnel_path_steps"
        },
        {
            "name": "road_major_rail",
            "bucket": "tunnel_major_rail"
        },
        {
            "name": "road_major_rail_hatching",
            "bucket": "tunnel_major_rail"
        },
        {
            "name": "road_motorway_link_casing",
            "bucket": "motorway_link"
        },
        {
            "name": "road_service_casing",
            "bucket": "service"
        },
        {
            "name": "road_main_casing",
            "bucket": "main"
        },
        {
            "name": "road_street_casing",
            "bucket": "street"
        },
        {
            "name": "road_motorway_link",
            "bucket": "motorway_link"
        },
        {
            "name": "road_service",
            "bucket": "service"
        },
        {
            "name": "road_street",
            "bucket": "street"
        },
        {
            "name": "road_main",
            "bucket": "main"
        },
        {
            "name": "road_motorway_casing",
            "bucket": "motorway"
        },
        {
            "name": "road_motorway",
            "bucket": "motorway"
        },
        {
            "name": "road_path_case",
            "bucket": "path"
        },
        {
            "name": "road_path_footway",
            "bucket": "path_footway"
        },
        {
            "name": "road_path_path",
            "bucket": "path_path"
        },
        {
            "name": "road_path_cycleway",
            "bucket": "path_cycleway"
        },
        {
            "name": "road_path_mtb",
            "bucket": "path_mtb"
        },
        {
            "name": "road_path_piste",
            "bucket": "path_piste"
        },
        {
            "name": "road_path_steps",
            "bucket": "path_steps"
        },
        {
            "name": "road_major_rail",
            "bucket": "major_rail"
        },
        {
            "name": "road_major_rail_hatching",
            "bucket": "major_rail"
        },
        {
            "name": "bridge_motorway_link_casing",
            "bucket": "bridge_motorway_link"
        },
        {
            "name": "bridge_service_casing",
            "bucket": "bridge_service"
        },
        {
            "name": "bridge_main_casing",
            "bucket": "bridge_main"
        },
        {
            "name": "bridge_street_casing",
            "bucket": "bridge_street"
        },
        {
            "name": "bridge_motorway_link",
            "bucket": "bridge_motorway_link"
        },
        {
            "name": "bridge_service",
            "bucket": "bridge_service"
        },
        {
            "name": "bridge_street",
            "bucket": "bridge_street"
        },
        {
            "name": "bridge_main",
            "bucket": "bridge_main"
        },
        {
            "name": "bridge_motorway_casing",
            "bucket": "bridge_motorway"
        },
        {
            "name": "bridge_motorway",
            "bucket": "bridge_motorway"
        },
        {
            "name": "road_path_footway",
            "bucket": "bridge_path_footway"
        },
        {
            "name": "road_path_path",
            "bucket": "bridge_path_path"
        },
        {
            "name": "road_path_cycleway",
            "bucket": "bridge_path_cycleway"
        },
        {
            "name": "road_path_mtb",
            "bucket": "bridge_path_mtb"
        },
        {
            "name": "road_path_piste",
            "bucket": "bridge_path_piste"
        },
        {
            "name": "road_path_steps",
            "bucket": "bridge_path_steps"
        },
        {
            "name": "bridge_aerialway_casing",
            "bucket": "bridge_aerialway"
        },
        {
            "name": "bridge_aerialway",
            "bucket": "bridge_aerialway"
        },
        {
            "name": "road_major_rail",
            "bucket": "bridge_major_rail"
        },
        {
            "name": "road_major_rail_hatching",
            "bucket": "bridge_major_rail"
        },
        {
            "name": "admin_l3",
            "bucket": "admin_l3"
        },
        {
            "name": "admin_l2",
            "bucket": "admin_l2"
        },
        {
            "name": "admin_maritime_cover",
            "bucket": "admin_maritime"
        },
        {
            "name": "admin_maritime",
            "bucket": "admin_maritime"
        },
        {
            "name": "country_label_line",
            "bucket": "country_label_line"
        },
        {
            "name": "country_label",
            "bucket": "country_label"
        },
        {
            "name": "marine_label_line",
            "bucket": "marine_label_line"
        },
        {
            "name": "marine_label_point_1",
            "bucket": "marine_label_point_1"
        },
        {
            "name": "marine_label_point_2",
            "bucket": "marine_label_point_2"
        },
        {
            "name": "marine_label_point_other",
            "bucket": "marine_label_point_other"
        },
        {
            "name": "state_label",
            "bucket": "state_label"
        },
        {
            "name": "place_label_city",
            "bucket": "place_label_city"
        },
        {
            "name": "place_label_town",
            "bucket": "place_label_town"
        },
        {
            "name": "place_label_village",
            "bucket": "place_label_village"
        },
        {
            "name": "place_label_other",
            "bucket": "place_label_other"
        },
        {
            "name": "road_label",
            "bucket": "road_label"
        },
        {
            "name": "contour_label",
            "bucket": "contour_label"
        },
        {
            "name": "water_label",
            "bucket": "water_label"
        },
        {
            "name": "waterway_label",
            "bucket": "waterway_label"
        },
        {
            "name": "poi_aerodrome",
            "bucket": "poi_aerodrome"
        },
        {
            "name": "poi",
            "bucket": "poi"
        },
        {
            "name": "poi_label_1-2",
            "bucket": "poi_label_1-2"
        },
        {
            "name": "poi_3",
            "bucket": "poi_3"
        },
        {
            "name": "poi_label_3",
            "bucket": "poi_label_3"
        },
        {
            "name": "poi_4",
            "bucket": "poi_4"
        },
        {
            "name": "poi_label_4",
            "bucket": "poi_label_4"
        },

    ],
    "constants": {
        "land": "rgb(244,239,225)",
        "water": "#cdd",
        "water_dark": "#185869",
        "crop": "#eeeed4",
        "grass": "#e6e6cc",
        "scrub": "#dfe5c8",
        "wood": "#cee2bd",
        "snow": "#f4f8ff",
        "rock": "#ddd",
        "sand": "#ffd",
        "cemetery": "#edf4ed",
        "pitch": "#fff",
        "park": "#d4e4bc",
        "piste": "blue",
        "school": "#e8dfe0",
        "hospital": "#f8eee0",
        "builtup": "#f6faff",
        "case": "#fff",
        "motorway": "#cda0a0",
        "main": "#ddc0b9",
        "street": "#fff",
        "text": "#666",
        "text_stroke": "rgba(255,255,255,0.8)",
        "country_text": "#333",
        "marine_text": "#a0bdc0",
        "water_text": "#185869",

        "land_night": "#017293",
        "water_night": "#103",
        "water_dark_night": "#003366",
        "crop_night": "#178d96",
        "grass_night": "#23948a",
        "scrub_night": "#31a186",
        "wood_night": "#45b581",
        "park_night": "#51bd8b",
        "snow_night": "#5ad9fe",
        "rock_night": "#999",
        "sand_night": "#437162",
        "cemetery_night": "#218c96",
        "pitch_night": "rgba(255,255,255,0.2)",
        "school_night": "#01536a",
        "hospital_night": "#015e7a",
        "builtup_night": "#014b60",

        "admin_night": "#ffb680",
        "text_night": "#fff",
        "text_stroke_night": "#103",
        "text2_stroke_night": "rgba(1,69,89,0.8)",

        "case_night": "#015e7a",
        "street_case_night": "#015b76",
        "motorway_night": "#bbdde7",
        "main_night": "#64b2c9",
        "street_night": "#0186ac",
        "contour_night": "#ffff80",

        "river_canal_width": [
            "stops",
            {"z": 11, "val": 0.5},
            {"z": 12, "val": 1},
            {"z": 14, "val": 2},
            {"z": 16, "val": 3}
        ],
        "stream_width": [
            "stops",
            {"z": 13, "val": 0.25},
            {"z": 14, "val": 0.5},
            {"z": 16, "val": 1.5},
            {"z": 18, "val": 2}
        ],
        "motorway_width": [
            "stops",
            {"z": 5, "val": 0},
            {"z": 6, "val": 0.5},
            {"z": 8, "val": 0.8},
            {"z": 10, "val": 1},
            {"z": 11, "val": 1.2},
            {"z": 12, "val": 2},
            {"z": 13, "val": 3},
            {"z": 14, "val": 4},
            {"z": 15, "val": 6},
            {"z": 16, "val": 9},
            {"z": 17, "val": 12},
            {"z": 18, "val": 14}
        ],
        "motorway_casing_width": [
            "stops",
            {"z": 7.5, "val": 0.6},
            {"z": 8, "val": 0.8},
            {"z": 10, "val": 2.8},
            {"z": 11, "val": 3},
            {"z": 12, "val": 4},
            {"z": 13, "val": 5},
            {"z": 14, "val": 6.5},
            {"z": 15, "val": 9},
            {"z": 16, "val": 12},
            {"z": 17, "val": 15},
            {"z": 18, "val": 17}
        ],
        "motorway_link_width": [
            "stops",
            {"z": 12, "val": 1.2},
            {"z": 14, "val": 2},
            {"z": 16, "val": 3},
            {"z": 18, "val": 4}
        ],
        "motorway_link_casing_width": [
            "stops",
            {"z": 12, "val": 2.8},
            {"z": 14, "val": 3.5},
            {"z": 16, "val": 5},
            {"z": 18, "val": 6}
        ],
        "main_width": [
            "stops",
            {"z": 5, "val": 1},
            {"z": 12, "val": 1},
            {"z": 13, "val": 1.5},
            {"z": 14, "val": 2},
            {"z": 15, "val": 3},
            {"z": 16, "val": 6},
            {"z": 17, "val": 10},
            {"z": 18, "val": 12}
        ],
        "main_casing_width": [
            "stops",
            {"z": 9, "val": 2.9},
            {"z": 12, "val": 2.9},
            {"z": 13, "val": 3.5},
            {"z": 14, "val": 4},
            {"z": 15, "val": 5.5},
            {"z": 16, "val": 9},
            {"z": 17, "val": 12},
            {"z": 18, "val": 14}
        ],
        "street_width": [
            "stops",
            {"z": 14.5, "val": 0},
            {"z": 15, "val": 1.5},
            {"z": 16, "val": 3},
            {"z": 17, "val": 8}
        ],
        "street_casing_width": [
            "stops",
            {"z": 13, "val": 0.4},
            {"z": 14, "val": 1},
            {"z": 15, "val": 2.5},
            {"z": 16, "val": 4},
            {"z": 17, "val": 10}
        ],
        "street_casing_opacity": [
            "stops",
            {"z": 14, "val": 0},
            {"z": 14.5, "val": 1}
        ],
        "service_casing_width": [
            "stops",
            {"z": 14, "val": 0.5},
            {"z": 15, "val": 3},
            {"z": 16, "val": 3.5},
            {"z": 17, "val": 4},
            {"z": 18, "val": 5},
            {"z": 19, "val": 6}
        ],
        "runway_width": [
            "stops",
            {"z": 10, "val": 1},
            {"z": 11, "val": 2},
            {"z": 12, "val": 3},
            {"z": 13, "val": 5},
            {"z": 14, "val": 7},
            {"z": 15, "val": 11},
            {"z": 16, "val": 15},
            {"z": 17, "val": 19},
            {"z": 18, "val": 23}
        ],
        "taxiway_width": [
            "stops",
            {"z": 10, "val": 0.2},
            {"z": 12, "val": 0.2},
            {"z": 13, "val": 1},
            {"z": 14, "val": 1.5},
            {"z": 15, "val": 2},
            {"z": 16, "val": 3},
            {"z": 17, "val": 4},
            {"z": 18,"val": 5}
        ],
        "aerialway_width": [
            "stops",
            {"z": 13.5, "val": 0.8},
            {"z": 14, "val": 1.4},
            {"z": 15, "val": 1.6},
            {"z": 16, "val": 2},
            {"z": 17, "val": 2.4},
            {"z": 18, "val": 3}
        ],
        "aerialway_casing_width": [
            "stops",
            {"z": 13.5, "val": 2},
            {"z": 14, "val": 2.5},
            {"z": 15, "val": 3},
            {"z": 16, "val": 3.5},
            {"z": 17, "val": 4},
            {"z": 22, "val": 5}
        ],
        "path_width": [
            "stops",
            {"z": 14, "val": 1.2},
            {"z": 15, "val": 1.5},
            {"z": 16, "val": 1.8}
        ],
        "admin_l2_width": [
            "stops",
            {"z": 2, "val": 0.5},
            {"z": 3, "val": 0.7},
            {"z": 4, "val": 0.7},
            {"z": 5, "val": 0.8},
            {"z": 6, "val": 1},
            {"z": 8, "val": 2},
            {"z": 10, "val": 3}
        ],
        "admin_l3_width": [
            "stops",
            {"z": 6, "val": 0.6},
            {"z": 8, "val": 1},
            {"z": 12, "val": 2}
        ],
        "road_label_size": [
            "stops",
            {"z": 0, "val": 12},
            {"z": 14, "val": 12},
            {"z": 15, "val": 13},
            {"z": 22, "val": 13}
        ],
        "fence_width": [
            "stops",
            {"z": 17, "val": 0.6},
            {"z": 19, "val": 1}
        ],
        "hedge_width": [
            "stops",
            {"z": 16, "val": 0.6},
            {"z": 17, "val": 1.2},
            {"z": 19, "val": 1.6}
        ],
        "barrier_line_land_width": [
            "stops",
            {"z": 14, "val": 0.4},
            {"z": 15, "val": 0.75},
            {"z": 16, "val": 1.5},
            {"z": 17, "val": 3},
            {"z": 18, "val": 6},
            {"z": 19, "val": 12},
            {"z": 20, "val": 24},
            {"z": 21, "val": 48}
        ],
        "country_label_size": [
            "stops",
            {"z": 1, "val": 14},
            {"z": 12, "val": 24}
        ]
    },
    "classes": [
        {
            "name": "default",
            "layers": {
                "background": {
                    "color": "land"
                },
                "admin_maritime_cover": {
                    "color": "water",
                    "width": 5
                },
                "admin_maritime": {
                    "color": "#c0d6d6",
                    "width": [
                        "stops",
                        {"z": 6, "val": 1},
                        {"z": 8, "val": 2},
                        {"z": 12, "val": 3}
                    ]
                },
                "admin_l2": {
                    "color": "#88a",
                    "width": "admin_l2_width"
                },
                "admin_l3": {
                    "color": "#88a",
                    "dasharray": [
                        60,
                        20
                    ],
                    "opacity": [
                        "stops",
                        {"z": 4, "val": 0},
                        {"z": 6, "val": 1}
                    ],
                    "width": "admin_l3_width"
                },
                "waterway_river_canal": {
                    "color": "#87abaf",
                    "width": "river_canal_width"
                },
                "waterway_stream": {
                    "color": "#87abaf",
                    "width": "stream_width"
                },
                "barrier_line_gate": {
                    "width": 2.5,
                    "color": "#aab"
                },
                "barrier_line_fence": {
                    "color": "#aeada3",
                    "width": "fence_width"
                },
                "barrier_line_hedge": {
                    "color": "#8de99b",
                    "width": "hedge_width"
                },
                "barrier_line_land": {
                    "color": "land",
                    "width": "barrier_line_land_width"
                },
                "barrier_line_land_fill": {
                    "color": "land"
                },
                "barrier_line_cliff": {
                    "color": "#987",
                    "width": 4
                },
                "landcover_wood": {
                    "color": "wood",
                    "opacity": [
                        "stops",
                        {"z": 13, "val": 1},
                        {"z": 14, "val": 0.8},
                        {"z": 17, "val": 0.2}
                    ]
                },
                "landcover_scrub": {
                    "color": "scrub",
                    "opacity": [
                        "stops",
                        {"z": 13, "val": 1},
                        {"z": 14, "val": 0.8},
                        {"z": 17, "val": 0.2}
                    ]
                },
                "landcover_grass": {
                    "color": "grass",
                    "opacity": [
                        "stops",
                        {"z": 13, "val": 1},
                        {"z": 14, "val": 0.8},
                        {"z": 17, "val": 0.2}
                    ]
                },
                "landcover_crop": {
                    "color": "crop"
                },
                "landcover_snow": {
                    "color": "snow"
                },
                "landuse_wood": {
                    "color": "wood"
                },
                "landuse_scrub": {
                    "color": "scrub"
                },
                "landuse_grass": {
                    "color": "grass"
                },
                "landuse_crop": {
                    "color": "crop"
                },
                "landuse_snow": {
                    "color": "snow"
                },
                "landuse_rock": {
                    "color": "rock"
                },
                "landuse_sand": {
                    "color": "sand"
                },
                "landuse_park": {
                    "color": "park"
                },
                "landuse_cemetery": {
                    "color": "cemetery"
                },
                "landuse_hospital": {
                    "color": "hospital"
                },
                "landuse_school": {
                    "color": "school"
                },
                "landuse_pitch": {
                    "color": "rgba(255,255,255,0.5)",
                    "stroke": "pitch"
                },
                "landuse_industrial": {
                    "color": "rgba(246,250,255,0.5)"
                },
                "overlay_wetland": {
                    "color": "rgba(210,225,225,0.2)",
                    "image": "wetland_noveg_64"
                },
                "overlay_breakwater_pier": {
                    "color": "land"
                },
                "hillshade_full_shadow": {
                    "color": "#103",
                    "antialias": false,
                    "prerender": true,
                    "prerender-size": 512,
                    "prerender-blur": 1,
                    "opacity": [
                        "stops",
                        {"z": 15, "val": 0.075},
                        {"z": 17, "val": 0.05},
                        {"z": 18, "val": 0.025}
                    ]
                },
                "hillshade_medium_shadow": {
                    "color": "#206",
                    "antialias": false,
                    "prerender": true,
                    "prerender-size": 512,
                    "prerender-blur": 1,
                    "opacity": [
                        "stops",
                        {"z": 15, "val": 0.075},
                        {"z": 17, "val": 0.05},
                        {"z": 18, "val": 0.025}
                    ]
                },
                "hillshade_full_highlight": {
                    "color": "#fffff3",
                    "antialias": false,
                    "prerender": true,
                    "prerender-size": 512,
                    "prerender-blur": 1,
                    "opacity": [
                        "stops",
                        {"z": 15, "val": 0.3},
                        {"z": 17, "val": 0.2},
                        {"z": 18, "val": 0.1}
                    ]
                },
                "hillshade_medium_highlight": {
                    "color": "#ffd",
                    "antialias": false,
                    "prerender": true,
                    "prerender-size": 512,
                    "prerender-blur": 1,
                    "opacity": [
                        "stops",
                        {"z": 15, "val": 0.3},
                        {"z": 17, "val": 0.2},
                        {"z": 18, "val": 0.1}
                    ]
                },
                "contour_line_loud": {
                    "color": "#008",
                    "width": 0.9,
                    "opacity": [
                        "stops",
                        {"z": 12, "val": 0.05},
                        {"z": 13, "val": 0.11}
                    ]
                },
                "contour_line_regular": {
                    "color": "#008",
                    "width": 0.5,
                    "opacity": [
                        "stops",
                        {"z": 12, "val": 0.05},
                        {"z": 13, "val": 0.11}
                    ]
                },
                "water": {
                    "color": "water",
                    "stroke": "#a2bdc0"
                },
                "aeroway_fill": {
                    "color": "#ddd"
                },
                "aeroway_runway": {
                    "color": "#ddd",
                    "width": "runway_width"
                },
                "aeroway_taxiway": {
                    "color": "#ddd",
                    "width": "taxiway_width"
                },
                "building": {
                    "color": "#ebe7db"
                },
                "building_wall": {
                    "color": "#ebe7db",
                    "stroke": "#d5d1c6",
                    "opacity": [
                        "stops",
                        {"z": 16.5, "val": 0},
                        {"z": 17, "val": 0.7}
                    ]
                },
                "building_shadow": {
                    "color": "#d5d1c6",
                    "stroke": "#d5d1c6",
                    "translate": [
                        1,
                        1
                    ],
                    "opacity": [
                        "stops",
                        {"z": 16.5, "val": 0},
                        {"z": 17, "val": 1}
                    ]
                },
                "tunnel_motorway_casing": {
                    "color": "case",
                    "dasharray": [
                        6,
                        6
                    ],
                    "width": "motorway_casing_width",
                    "opacity": [
                        "stops",
                        {"z": 9.5, "val": 0},
                        {"z": 10, "val": 1}
                    ]
                },
                "tunnel_motorway": {
                    "color": "#e6cec7",
                    "width": "motorway_width",
                    "opacity": [
                        "stops",
                        {"z": 6.5, "val": 0},
                        {"z": 7, "val": 1}
                    ]
                },
                "tunnel_main_casing": {
                    "color": "case",
                    "dasharray": [
                        6,
                        6
                    ],
                    "width": "main_casing_width",
                    "opacity": ["stops",
                        {"z": 9, "val": 0},
                        {"z": 10, "val": 1}
                    ]
                },
                "tunnel_main": {
                    "color": "#e6cec7",
                    "width": "main_width",
                    "opacity": [
                        "stops",
                        {"z": 6.5, "val": 0},
                        {"z": 7, "val": 1}
                    ]
                },
                "tunnel_motorway_link_casing": {
                    "color": "case",
                    "dasharray": [
                        6,
                        6
                    ],
                    "width": "motorway_link_casing_width"
                },
                "tunnel_motorway_link": {
                    "color": "#e6cec7",
                    "width": "motorway_link_width"
                },
                "tunnel_street_casing": {
                    "color": "#d9d5c6",
                    "width": "street_casing_width",
                    "opacity": "street_casing_opacity"
                },
                "tunnel_street": {
                    "color": "#d9d5c6",
                    "width": "street_width"
                },
                "tunnel_service_casing": {
                    "color": "#000",
                    "opacity": 0.04,
                    "dasharray": [
                        6,
                        6
                    ],
                    "width": "service_casing_width"
                },
                "tunnel_service": {
                    "color": "#e6cec7",
                    "width": 2
                },
                "road_motorway_casing": {
                    "color": "case",
                    "width": "motorway_casing_width",
                    "opacity": [
                        "stops",
                        {"z": 9.5, "val": 0},
                        {"z": 10, "val": 1}
                    ]
                },
                "road_motorway": {
                    "color": "motorway",
                    "width": "motorway_width",
                    "opacity": [
                        "stops",
                        {"z": 6.5, "val": 0},
                        {"z": 7, "val": 1}
                    ]
                },
                "road_main_casing": {
                    "color": "case",
                    "width": "main_casing_width",
                    "opacity": ["stops",
                        {"z": 9, "val": 0},
                        {"z": 10, "val": 1}
                    ]
                },
                "road_main": {
                    "color": "main",
                    "width": "main_width",
                    "opacity": [
                        "stops",
                        {"z": 6.5, "val": 0},
                        {"z": 7, "val": 1}
                    ]
                },
                "road_motorway_link_casing": {
                    "color": "case",
                    "width": "motorway_link_casing_width"
                },
                "road_motorway_link": {
                    "color": "motorway",
                    "width": "motorway_link_width"
                },
                "road_street_casing": {
                    "color": "#d9d5c6",
                    "width": "street_casing_width",
                    "opacity": "street_casing_opacity"
                },
                "road_street": {
                    "color": "street",
                    "width": "street_width"
                },
                "road_service_casing": {
                    "color": "#000",
                    "opacity": 0.04,
                    "width": "service_casing_width"
                },
                "road_service": {
                    "color": "street",
                    "width": 2
                },
                "road_path_case": {
                    "color": "#ffd",
                    "opacity": 0.4,
                    "width": [
                        "stops",
                        {"z": 15, "val": 3},
                        {"z": 16, "val": 4}
                    ]
                },
                "road_path_footway": {
                    "color": "#bba",
                    "dasharray": [
                        10,
                        4
                    ],
                    "width": "path_width"
                },
                "road_path_path": {
                    "color": "#987",
                    "dasharray": [
                        10,
                        4
                    ],
                    "opacity": 0.8,
                    "width": [
                        "stops",
                        {"z": 14, "val": 0.8},
                        {"z": 15, "val": 0.9},
                        {"z": 16, "val": 1.2}
                    ]
                },
                "road_path_cycleway": {
                    "color": "#488",
                    "dasharray": [
                        10,
                        4
                    ],
                    "width": "path_width"
                },
                "road_path_mtb": {
                    "color": "#488",
                    "dasharray": [
                        12,
                        4
                    ],
                    "width": "path_width"
                },
                "road_path_piste": {
                    "color": "#87b",
                    "dasharray": [
                        8,
                        4
                    ],
                    "width": "path_width"
                },
                "road_path_steps": {
                    "color": "#bba",
                    "dasharray": [
                        10,
                        4
                    ],
                    "width": 4
                },
                "road_major_rail": {
                    "color": "#c8c4c0",
                    "width": 0.8
                },
                "road_major_rail_hatching": {
                    "color": "#c8c4c0",
                    "dasharray": [
                        2,
                        31
                    ],
                    "width": 5
                },
                "bridge_motorway_casing": {
                    "color": "case",
                    "width": "motorway_casing_width",
                    "opacity": [
                        "stops",
                        {"z": 9.5, "val": 0},
                        {"z": 10, "val": 1}
                    ]
                },
                "bridge_motorway": {
                    "color": "motorway",
                    "width": "motorway_width",
                    "opacity": [
                        "stops",
                        {"z": 6.5, "val": 0},
                        {"z": 7, "val": 1}
                    ]
                },
                "bridge_main_casing": {
                    "color": "case",
                    "width": "main_casing_width",
                    "opacity": ["stops",
                        {"z": 9, "val": 0},
                        {"z": 10, "val": 1}
                    ]
                },
                "bridge_main": {
                    "color": "main",
                    "width": "main_width",
                    "opacity": [
                        "stops",
                        {"z": 6.5, "val": 0},
                        {"z": 7, "val": 1}
                    ]
                },
                "bridge_motorway_link_casing": {
                    "color": "case",
                    "width": "motorway_link_casing_width"
                },
                "bridge_motorway_link": {
                    "color": "motorway",
                    "width": "motorway_link_width"
                },
                "bridge_street_casing": {
                    "color": "#d9d5c6",
                    "width": "street_casing_width",
                    "opacity": "street_casing_opacity"
                },
                "bridge_street": {
                    "color": "street",
                    "width": "street_width"
                },
                "bridge_service_casing": {
                    "color": "#000",
                    "opacity": 0.04,
                    "width": "service_casing_width"
                },
                "bridge_service": {
                    "color": "street",
                    "width": 2
                },
                "bridge_aerialway_casing": {
                    "color": "white",
                    "opacity": 0.5,
                    "width": "aerialway_casing_width"
                },
                "bridge_aerialway": {
                    "color": "#876",
                    "opacity": 0.5,
                    "width": "aerialway_width"
                },
                "country_label": {
                    "color": "country_text",
                    "stroke": "rgba(255,255,255,0.5)",
<<<<<<< HEAD
                    "strokeWidth": 0.4,
                    "size": [
                        "stops",
                        {"z": 6, "val": 14},
                        {"z": 12, "val": 24}
                    ]
=======
                    "size": "country_label_size"
>>>>>>> 5d7da942
                },
                "country_label_line": {
                    "color": "country_text",
                    "width": 0.5,
                    "opacity": 0.5
                },
                "marine_label_line": {
                    "color": "marine_text",
                    "stroke": "water"
                },
                "marine_label_point_1": {
                    "color": "#a9c4c7",
                    "size": ["stops",
                        {"z": 0, "val": 20},
                        {"z": 3, "val": 20},
                        {"z": 4, "val": 25},
                        {"z": 5, "val": 30},
                        {"z": 22, "val": 30}
                    ],
                    "stroke": "water"
                },
                "marine_label_point_2": {
                    "color": "#a9c4c7",
                    "size": ["stops",
                        {"z": 0, "val": 13},
                        {"z": 3, "val": 13},
                        {"z": 4, "val": 14},
                        {"z": 5, "val": 20},
                        {"z": 6, "val": 24},
                        {"z": 22, "val": 24}
                    ],
                    "stroke": "water"
                },
                "marine_label_point_other": {
                    "color": "#a9c4c7",
                    "size": ["stops",
                        {"z": 0, "val": 12},
                        {"z": 3, "val": 12},
                        {"z": 4, "val": 13},
                        {"z": 5, "val": 15},
                        {"z": 6, "val": 18},
                        {"z": 22, "val": 18}
                    ],
                    "stroke": "water"
                },
                "state_label": {
                    "color": "#333",
                    "strokeWidth": 0.4,
                    "strokeBlur": 1,
                    "stroke": "rgba(244,239,225,0.8)",
                    "size": [
                        "stops",
                        {"z": 3.99, "val": 0},
                        {"z": 4, "val": 10},
                        {"z": 9.99, "val": 16},
                        {"z": 10, "val": 0}
                    ]
                },
                "place_label_city": {
                    "color": "#444",
                    "strokeWidth": 0.4,
                    "stroke": "text_stroke",
                    "size": [
                        "stops",
                        {"z": 3.99, "val": 0},
                        {"z": 4, "val": 10},
                        {"z": 7, "val": 14},
                        {"z": 14.99, "val": 20},
                        {"z": 15, "val": 0}
                    ]
                },
                "place_label_town": {
                    "color": "#716656",
                    "strokeWidth": 0.3,
                    "strokeBlur": 2,
                    "stroke": "text_stroke",
                    "size": [
                        "stops",
                        {"z": 9, "val": 10},
                        {"z": 12, "val": 13},
                        {"z": 14, "val": 17},
                        {"z": 16, "val": 22}
                    ]
                },
                "place_label_village": {
                    "color": "#635644",
                    "strokeWidth": 0.3,
                    "strokeBlur": 2,
                    "stroke": "text_stroke",
                    "size": [
                        "stops",
                        {"z": 9, "val": 8},
                        {"z": 12, "val": 10},
                        {"z": 14, "val": 14},
                        {"z": 16, "val": 16},
                        {"z": 17, "val": 20}
                    ]
                },
                "place_label_other": {
                    "color": "#7d6c55",
                    "stroke": "text_stroke",
                    "size": [
                        "stops",
                        {"z": 0, "val": 10},
                        {"z": 14, "val": 11},
                        {"z": 15, "val": 12},
                        {"z": 16, "val": 14}
                    ]
                },
                "road_label": {
                    "color": "#585042",
                    "stroke": "land",
                    "strokeWidth": 0.6,
                    "strokeBlur": 2,
                    "size": "road_label_size"
                },
                "water_label": {
                    "color": "water_dark",
                    "stroke": "rgba(255,255,255,0.75)"
                },
                "waterway_label": {
                    "color": "water_dark",
                    "strokeWidth": 0.4,
                    "strokeBlur": 2,
                    "stroke": "text_stroke"
                },
                "poi": {
                    "antialias": false
                },
                "poi_3": {
                    "antialias": false,
                    "opacity": [
                        "stops",
                        {"z": 16.5, "val": 0},
                        {"z": 16.75, "val": 1}
                    ]
                },
                "poi_4": {
                    "antialias": false,
                    "opacity": [
                        "stops",
                        {"z": 18.5, "val": 0},
                        {"z": 18.75, "val": 1}
                    ]
                },
                "poi_label_1-2": {
                    "color": "#444",
                    "size": 11,
                    "stroke": "land",
                    "strokeWidth": 0.3,
                    "strokeBlur": 1,
                    "translate": [0, 14]
                },
                "poi_label_3": {
                    "color": "#444",
                    "size": 10,
                    "stroke": "land",
                    "strokeWidth": 0.3,
                    "strokeBlur": 1,
                    "translate": [0, 14],
                    "opacity": [
                        "stops",
                        {"z": 16.5, "val": 0},
                        {"z": 16.75, "val": 1}
                    ]
                },
                "poi_label_4": {
                    "color": "#444",
                    "size": 10,
                    "opacity": [
                        "stops",
                        {"z": 18.5, "val": 0},
                        {"z": 18.75, "val": 1}
                    ],
                    "stroke": "land",
                    "strokeWidth": 0.3,
                    "strokeBlur": 1,
                    "translate": [0, 14]
                },
                "poi_aerodrome": {
                    "opacity": ["stops",
                        {"z": 13, "val": 0},
                        {"z": 13.25, "val": 1}
                    ],
                    "antialias": false
                }
            }
        },
        {
            "name": "satellite",
            "layers": {
                "background": {
                    "color": "land_night"
                },
                "admin_maritime_cover": {
                    "color": "water_night",
                    "width": 5
                },
                "admin_maritime": {
                    "color": "#0a1347",
                    "width": [
                        "stops",
                        {"z": 6, "val": 1},
                        {"z": 8, "val": 2},
                        {"z": 12, "val": 3}
                    ]
                },
                "admin_l2": {
                    "color": "admin_night",
                    "width": "admin_l2_width"
                },
                "admin_l3": {
                    "color": "admin_night",
                    "dasharray": [
                        60,
                        20
                    ],
                    "opacity": [
                        "stops",
                        {"z": 4, "val": 0},
                        {"z": 6, "val": 1}
                    ],
                    "width": "admin_l3_width"
                },
                "waterway_river_canal": {
                    "color": "rgb(10,20,71)",
                    "width": "river_canal_width"
                },
                "waterway_stream": {
                    "color": "rgb(10,20,71)",
                    "width": "stream_width"
                },
                "barrier_line_gate": {
                    "width": 2.5,
                    "color": "#59596f"
                },
                "barrier_line_fence": {
                    "color": "#014b61",
                    "width": "fence_width"
                },
                "barrier_line_hedge": {
                    "color": "#2e7a57",
                    "width": "hedge_width"
                },
                "barrier_line_land": {
                    "color": "land_night",
                    "width": "barrier_line_land_width"
                },
                "barrier_line_land_fill": {
                    "color": "land_night"
                },
                "barrier_line_cliff": {
                    "color": "#63574b",
                    "width": 4
                },
                "landcover_wood": {
                    "color": "wood_night",
                    "opacity": [
                        "stops",
                        {"z": 13, "val": 1},
                        {"z": 14, "val": 0.8},
                        {"z": 17, "val": 0.2}
                    ]
                },
                "landcover_scrub": {
                    "color": "scrub_night",
                    "opacity": [
                        "stops",
                        {"z": 13, "val": 1},
                        {"z": 14, "val": 0.8},
                        {"z": 17, "val": 0.2}
                    ]
                },
                "landcover_grass": {
                    "color": "grass_night",
                    "opacity": [
                        "stops",
                        {"z": 13, "val": 1},
                        {"z": 14, "val": 0.8},
                        {"z": 17, "val": 0.2}
                    ]
                },
                "landcover_crop": {
                    "color": "crop_night"
                },
                "landcover_snow": {
                    "color": "snow_night"
                },
                "landuse_wood": {
                    "color": "wood_night",
                    "opacity": 0.8
                },
                "landuse_scrub": {
                    "color": "scrub_night",
                    "opacity": 0.8
                },
                "landuse_grass": {
                    "color": "grass_night",
                    "opacity": 0.8
                },
                "landuse_crop": {
                    "color": "crop_night",
                    "opacity": 0.8
                },
                "landuse_snow": {
                    "color": "snow_night",
                    "opacity": 0.8
                },
                "landuse_rock": {
                    "color": "rock_night",
                    "opacity": 0.8
                },
                "landuse_sand": {
                    "color": "sand_night",
                    "opacity": 0.8
                },
                "landuse_park": {
                    "color": "park_night"
                },
                "landuse_cemetery": {
                    "color": "cemetery_night"
                },
                "landuse_hospital": {
                    "color": "hospital_night"
                },
                "landuse_school": {
                    "color": "school_night"
                },
                "landuse_pitch": {
                    "color": "pitch_night",
                    "stroke": "pitch"
                },
                "landuse_industrial": {
                    "color": "builtup_night"
                },
                "overlay_wetland": {
                    "color": "rgba(210,225,225,0.2)",
                    "image": "wetland_noveg_64"
                },
                "overlay_breakwater_pier": {
                    "color": "land_night"
                },
                "hillshade_full_shadow": {
                    "color": "#103",
                    "antialias": false,
                    "prerender": true,
                    "prerender-size": 512,
                    "prerender-blur": 1,
                    "opacity": [
                        "stops",
                        {"z": 0, "val": 0.3},
                        {"z": 17, "val": 0.2},
                        {"z": 18, "val": 0.1}
                    ]
                },
                "hillshade_medium_shadow": {
                    "color": "#206",
                    "antialias": false,
                    "prerender": true,
                    "prerender-size": 512,
                    "prerender-blur": 1,
                    "opacity": [
                        "stops",
                        {"z": 0, "val": 0.3},
                        {"z": 17, "val": 0.2},
                        {"z": 18, "val": 0.1}
                    ]
                },
                "hillshade_full_highlight": {
                    "color": "#fdfdad",
                    "antialias": false,
                    "prerender": true,
                    "prerender-size": 512,
                    "prerender-blur": 1,
                    "opacity": [
                        "stops",
                        {"z": 14, "val": 0.4},
                        {"z": 15, "val": 0.3},
                        {"z": 17, "val": 0.2},
                        {"z": 18, "val": 0.1}
                    ]
                },
                "hillshade_medium_highlight": {
                    "color": "#ffe1b7",
                    "antialias": false,
                    "prerender": true,
                    "prerender-size": 512,
                    "prerender-blur": 1,
                    "opacity": [
                        "stops",
                        {"z": 15, "val": 0.3},
                        {"z": 17, "val": 0.2},
                        {"z": 18, "val": 0.15}
                    ]
                },
                "contour_line_loud": {
                    "color": "contour_night",
                    "width": 0.9,
                    "opacity": [
                        "stops",
                        {"z": 12, "val": 0.1},
                        {"z": 13, "val": 0.2}
                    ]
                },
                "contour_line_regular": {
                    "color": "contour_night",
                    "width": 0.5,
                    "opacity": [
                        "stops",
                        {"z": 12, "val": 0.1},
                        {"z": 13, "val": 0.4}
                    ]
                },
                "water": {
                    "color": "water_night",
                    "stroke": "water_dark_night"
                },
                "aeroway_fill": {
                    "color": "#367"
                },
                "aeroway_runway": {
                    "color": "#367",
                    "width": "runway_width"
                },
                "aeroway_taxiway": {
                    "color": "#367",
                    "width": "taxiway_width"
                },
                "building": {
                    "color": "#027797"
                },
                "building_wall": {
                    "color": "#027797",
                    "stroke": "#026688",
                    "opacity": [
                        "stops",
                        {"z": 16.5, "val": 0},
                        {"z": 17, "val": 0.7}
                    ]
                },
                "building_shadow": {
                    "color": "#026688",
                    "stroke": "#026688",
                    "translate": [
                        1,
                        1
                    ],
                    "opacity": [
                        "stops",
                        {"z": 16.5, "val": 0},
                        {"z": 17, "val": 1}
                    ]
                },
                "tunnel_motorway_casing": {
                    "color": "case_night",
                    "dasharray": [
                        6,
                        6
                    ],
                    "width": "motorway_casing_width",
                    "opacity": [
                        "stops",
                        {"z": 9.5, "val": 0},
                        {"z": 10, "val": 1}
                    ]
                },
                "tunnel_motorway": {
                    "color": "#78b0c1",
                    "width": "motorway_width",
                    "opacity": [
                        "stops",
                        {"z": 6.5, "val": 0},
                        {"z": 7, "val": 1}
                    ]
                },
                "tunnel_main_casing": {
                    "color": "case_night",
                    "dasharray": [
                        6,
                        6
                    ],
                    "width": "main_casing_width",
                    "opacity": ["stops",
                        {"z": 9, "val": 0},
                        {"z": 10, "val": 1}
                    ]
                },
                "tunnel_main": {
                    "color": "#78b0c1",
                    "width": "main_width",
                    "opacity": [
                        "stops",
                        {"z": 6.5, "val": 0},
                        {"z": 7, "val": 1}
                    ]
                },
                "tunnel_motorway_link_casing": {
                    "color": "case_night",
                    "dasharray": [
                        6,
                        6
                    ],
                    "width": "motorway_link_casing_width"
                },
                "tunnel_motorway_link": {
                    "color": "#78b0c1",
                    "width": "motorway_link_width"
                },
                "tunnel_street_casing": {
                    "color": "street_case_night",
                    "width": "street_casing_width",
                    "opacity": "street_casing_opacity"
                },
                "tunnel_street": {
                    "color": "street_night",
                    "width": "street_width"
                },
                "tunnel_service_casing": {
                    "color": "#000",
                    "opacity": 0.04,
                    "dasharray": [
                        6,
                        6
                    ],
                    "width": "service_casing_width"
                },
                "tunnel_service": {
                    "color": "#017ca0",
                    "width": 2
                },
                "road_motorway_casing": {
                    "color": "case_night",
                    "width": "motorway_casing_width",
                    "opacity": [
                        "stops",
                        {"z": 9.5, "val": 0},
                        {"z": 10, "val": 1}
                    ]
                },
                "road_motorway": {
                    "color": "motorway_night",
                    "width": "motorway_width",
                    "opacity": [
                        "stops",
                        {"z": 6.5, "val": 0},
                        {"z": 7, "val": 1}
                    ]
                },
                "road_main_casing": {
                    "color": "case_night",
                    "width": "main_casing_width",
                    "opacity": ["stops",
                        {"z": 9, "val": 0},
                        {"z": 10, "val": 1}
                    ]
                },
                "road_main": {
                    "color": "main_night",
                    "width": "main_width",
                    "opacity": [
                        "stops",
                        {"z": 6.5, "val": 0},
                        {"z": 7, "val": 1}
                    ]
                },
                "road_motorway_link_casing": {
                    "color": "case_night",
                    "width": "motorway_link_casing_width"
                },
                "road_motorway_link": {
                    "color": "motorway_night",
                    "width": "motorway_link_width"
                },
                "road_street_casing": {
                    "color": "street_case_night",
                    "width": "street_casing_width",
                    "opacity": "street_casing_opacity"
                },
                "road_street": {
                    "color": "street_night",
                    "width": "street_width"
                },
                "road_service_casing": {
                    "color": "#000",
                    "opacity": 0.04,
                    "width": "service_casing_width"
                },
                "road_service": {
                    "color": "street_night",
                    "width": 2
                },
                "road_path_case": {
                    "color": "land_night",
                    "opacity": 0.2
                },
                "road_path_footway": {
                    "color": "#fff",
                    "dasharray": [
                        10,
                        4
                    ],
                    "width": "path_width"
                },
                "road_path_path": {
                    "color": "#fff",
                    "dasharray": [
                        10,
                        4
                    ],
                    "opacity": 0.8,
                    "width": [
                        "stops",
                        {"z": 14, "val": 0.8},
                        {"z": 15, "val": 0.9},
                        {"z": 16, "val": 1.2}
                    ]
                },
                "road_path_cycleway": {
                    "color": "#94e6ff",
                    "dasharray": [
                        10,
                        4
                    ],
                    "width": "path_width"
                },
                "road_path_mtb": {
                    "color": "#94e6ff",
                    "dasharray": [
                        12,
                        4
                    ],
                    "width": "path_width"
                },
                "road_path_piste": {
                    "color": "#715dae",
                    "dasharray": [
                        8,
                        4
                    ],
                    "width": "path_width"
                },
                "road_path_steps": {
                    "color": "#016684",
                    "dasharray": [
                        10,
                        4
                    ],
                    "opacity": 0.3,
                    "width": 6
                },
                "road_major_rail": {
                    "color": "#c8c4c0",
                    "width": 0.8
                },
                "road_major_rail_hatching": {
                    "color": "#c8c4c0",
                    "dasharray": [
                        2,
                        31
                    ],
                    "width": 5
                },
                "bridge_motorway_casing": {
                    "color": "case_night",
                    "width": "motorway_casing_width",
                    "opacity": [
                        "stops",
                        {"z": 9.5, "val": 0},
                        {"z": 10, "val": 1}
                    ]
                },
                "bridge_motorway": {
                    "color": "motorway_night",
                    "width": "motorway_width",
                    "opacity": [
                        "stops",
                        {"z": 6.5, "val": 0},
                        {"z": 7, "val": 1}
                    ]
                },
                "bridge_main_casing": {
                    "color": "case_night",
                    "width": "main_casing_width",
                    "opacity": ["stops",
                        {"z": 9, "val": 0},
                        {"z": 10, "val": 1}
                    ]
                },
                "bridge_main": {
                    "color": "main_night",
                    "width": "main_width",
                    "opacity": [
                        "stops",
                        {"z": 6.5, "val": 0},
                        {"z": 7, "val": 1}
                    ]
                },
                "bridge_motorway_link_casing": {
                    "color": "case_night",
                    "width": "motorway_link_casing_width"
                },
                "bridge_motorway_link": {
                    "color": "motorway_night",
                    "width": "motorway_link_width"
                },
                "bridge_street_casing": {
                    "color": "street_case_night",
                    "width": "street_casing_width",
                    "opacity": "street_casing_opacity"
                },
                "bridge_street": {
                    "color": "street_night",
                    "width": "street_width"
                },
                "bridge_service_casing": {
                    "color": "#000",
                    "opacity": 0.04,
                    "width": "service_casing_width"
                },
                "bridge_service": {
                    "color": "street_night",
                    "width": 2
                },
                "bridge_aerialway_casing": {
                    "color": "white",
                    "opacity": 0.5,
                    "width": "aerialway_casing_width"
                },
                "bridge_aerialway": {
                    "color": "#876",
                    "opacity": 0.5,
                    "width": "aerialway_width"
                },
                "country_label": {
                    "color": "text_night",
<<<<<<< HEAD
                    "stroke": "text2_stroke_night",
                    "strokeWidth": 0.4,
                    "size": [
                        "stops",
                        {"z": 6, "val": 14},
                        {"z": 12, "val": 24}
                    ]
=======
                    "stroke": "text_stroke_night",
                    "size": "country_label_size"
>>>>>>> 5d7da942
                },
                "country_label_line": {
                    "color": "text_night",
                    "width": 0.5,
                    "opacity": 0.5
                },
                "marine_label_line": {
                    "color": "water_dark_night",
                    "stroke": "water_night"
                },
                "marine_label_point_1": {
                    "color": "water_dark_night",
                    "size": ["stops",
                        {"z": 0, "val": 20},
                        {"z": 3, "val": 20},
                        {"z": 4, "val": 25},
                        {"z": 5, "val": 30},
                        {"z": 22, "val": 30}
                    ],
                    "stroke": "water_night"
                },
                "marine_label_point_2": {
                    "color": "water_dark_night",
                    "size": ["stops",
                        {"z": 0, "val": 13},
                        {"z": 3, "val": 13},
                        {"z": 4, "val": 14},
                        {"z": 5, "val": 20},
                        {"z": 6, "val": 24},
                        {"z": 22, "val": 24}
                    ],
                    "stroke": "water_night"
                },
                "marine_label_point_other": {
                    "color": "#a9c4c7",
                    "size": ["stops",
                        {"z": 0, "val": 12},
                        {"z": 3, "val": 12},
                        {"z": 4, "val": 13},
                        {"z": 5, "val": 15},
                        {"z": 6, "val": 18},
                        {"z": 22, "val": 18}
                    ],
                    "stroke": "water_night"
                },
                "state_label": {
                    "color": "#fff",
                    "strokeWidth": 0.4,
                    "strokeBlur": 1,
                    "stroke": "land_night",
                    "size": [
                        "stops",
                        {"z": 3.99, "val": 0},
                        {"z": 4, "val": 10},
                        {"z": 9.99, "val": 16},
                        {"z": 10, "val": 0}
                    ]
                },
                "place_label_city": {
                    "color": "#fff",
                    "strokeWidth": 0.4,
                    "stroke": "text2_stroke_night",
                    "size": [
                        "stops",
                        {"z": 3.99, "val": 0},
                        {"z": 4, "val": 10},
                        {"z": 7, "val": 14},
                        {"z": 14.99, "val": 20},
                        {"z": 15, "val": 0}
                    ]
                },
                "place_label_town": {
                    "color": "text_night",
                    "strokeWidth": 0.3,
                    "strokeBlur": 2,
                    "stroke": "text2_stroke_night",
                    "size": [
                        "stops",
                        {"z": 9, "val": 10},
                        {"z": 12, "val": 13},
                        {"z": 14, "val": 17},
                        {"z": 16, "val": 22}
                    ]
                },
                "place_label_village": {
                    "color": "text_night",
                    "strokeWidth": 0.3,
                    "strokeBlur": 2,
                    "stroke": "text2_stroke_night",
                    "size": [
                        "stops",
                        {"z": 9, "val": 8},
                        {"z": 12, "val": 10},
                        {"z": 14, "val": 14},
                        {"z": 16, "val": 16},
                        {"z": 17, "val": 20}
                    ]
                },
                "place_label_other": {
                    "color": "text_night",
                    "stroke": "text2_stroke_night",
                    "strokeWidth": 0.3,
                    "strokeBlur": 2,
                    "size": [
                        "stops",
                        {"z": 0, "val": 10},
                        {"z": 14, "val": 11},
                        {"z": 15, "val": 12},
                        {"z": 16, "val": 14}
                    ]
                },
                "road_label": {
                    "color": "text_night",
                    "stroke": "text2_stroke_night",
                    "strokeWidth": 0.5,
                    "strokeBlur": 3,
                    "size": "road_label_size"
                },
                "water_label": {
                    "color": "water_dark_night",
                    "stroke": "text_stroke_night"
                },
                "waterway_label": {
                    "color": "land_night",
                    "strokeWidth": 0.8,
                    "stroke": "water_night"
                },
                "poi": {
                    "color": "white",
                    "antialias": false
                },
                "poi_3": {
                    "antialias": false,
                    "opacity": [
                        "stops",
                        {"z": 16.5, "val": 0},
                        {"z": 16.75, "val": 1}
                    ]
                },
                "poi_4": {
                    "antialias": false,
                    "opacity": [
                        "stops",
                        {"z": 18.5, "val": 0},
                        {"z": 18.75, "val": 1}
                    ]
                },
                "poi_label_1-2": {
                    "color": "#fff",
                    "size": 11,
                    "stroke": "text2_stroke_night",
                    "strokeWidth": 0.3,
                    "strokeBlur": 1,
                    "translate": [0, 14]
                },
                "poi_label_3": {
                    "color": "#fff",
                    "size": 10,
                    "stroke": "text2_stroke_night",
                    "strokeWidth": 0.3,
                    "strokeBlur": 1,
                    "translate": [0, 14],
                    "opacity": [
                        "stops",
                        {"z": 16.5, "val": 0},
                        {"z": 16.75, "val": 1}
                    ]
                },
                "poi_label_4": {
                    "color": "#fff",
                    "size": 10,
                    "opacity": [
                        "stops",
                        {"z": 18.5, "val": 0},
                        {"z": 18.75, "val": 1}
                    ],
                    "stroke": "text2_stroke_night",
                    "strokeWidth": 0.3,
                    "strokeBlur": 1,
                    "translate": [0, 14]
                },
                "poi_aerodrome": {
                    "opacity": ["stops",
                        {"z": 13, "val": 0},
                        {"z": 13.25, "val": 1}
                    ],
                    "antialias": false
                }
            }
        }
    ],
    "sprite": "/img/maki-sprite"
};<|MERGE_RESOLUTION|>--- conflicted
+++ resolved
@@ -2182,16 +2182,8 @@
                 "country_label": {
                     "color": "country_text",
                     "stroke": "rgba(255,255,255,0.5)",
-<<<<<<< HEAD
                     "strokeWidth": 0.4,
-                    "size": [
-                        "stops",
-                        {"z": 6, "val": 14},
-                        {"z": 12, "val": 24}
-                    ]
-=======
                     "size": "country_label_size"
->>>>>>> 5d7da942
                 },
                 "country_label_line": {
                     "color": "country_text",
@@ -2927,7 +2919,6 @@
                 },
                 "country_label": {
                     "color": "text_night",
-<<<<<<< HEAD
                     "stroke": "text2_stroke_night",
                     "strokeWidth": 0.4,
                     "size": [
@@ -2935,10 +2926,7 @@
                         {"z": 6, "val": 14},
                         {"z": 12, "val": 24}
                     ]
-=======
-                    "stroke": "text_stroke_night",
                     "size": "country_label_size"
->>>>>>> 5d7da942
                 },
                 "country_label_line": {
                     "color": "text_night",
