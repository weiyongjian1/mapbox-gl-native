#include <mbgl/map/map.hpp>
#include <mbgl/map/source.hpp>
#include <mbgl/map/view.hpp>
#include <mbgl/platform/platform.hpp>
#include <mbgl/map/sprite.hpp>
#include <mbgl/util/transition.hpp>
#include <mbgl/util/time.hpp>
#include <mbgl/util/math.hpp>
#include <mbgl/util/clip_ids.hpp>
#include <mbgl/util/string.hpp>
#include <mbgl/util/constants.hpp>
#include <mbgl/util/uv_detail.hpp>
#include <mbgl/util/std.hpp>
#include <mbgl/util/mapbox.hpp>
#include <mbgl/style/style.hpp>
#include <mbgl/text/glyph_store.hpp>
#include <mbgl/geometry/glyph_atlas.hpp>
#include <mbgl/style/style_layer_group.hpp>
#include <mbgl/style/style_bucket.hpp>
#include <mbgl/util/texturepool.hpp>
#include <mbgl/geometry/sprite_atlas.hpp>
#include <mbgl/storage/file_source.hpp>
#include <mbgl/platform/log.hpp>
#include <mbgl/util/string.hpp>

#include <algorithm>
#include <iostream>

#define _USE_MATH_DEFINES
#include <cmath>

#include <uv.h>

#ifdef __ANDROID__
    #include <coffeecatch/coffeecatch.h>
#endif

// Check libuv library version.
const static bool uv_version_check = []() {
    const unsigned int version = uv_version();
    const unsigned int major = (version >> 16) & 0xFF;
    const unsigned int minor = (version >> 8) & 0xFF;
    const unsigned int patch = version & 0xFF;

#ifndef UV_VERSION_PATCH
    // 0.10 doesn't have UV_VERSION_PATCH defined, so we "fake" it by using the library patch level.
    const unsigned int UV_VERSION_PATCH = version & 0xFF;
#endif

    if (major != UV_VERSION_MAJOR || minor != UV_VERSION_MINOR || patch != UV_VERSION_PATCH) {
        throw std::runtime_error(mbgl::util::sprintf<96>(
            "libuv version mismatch: headers report %d.%d.%d, but library reports %d.%d.%d", UV_VERSION_MAJOR,
            UV_VERSION_MINOR, UV_VERSION_PATCH, major, minor, patch));
    }
    return true;
}();


#include <zlib.h>
// Check zlib library version.
const static bool zlib_version_check = []() {
    const char *const version = zlibVersion();
    if (version[0] != ZLIB_VERSION[0]) {
        throw std::runtime_error(mbgl::util::sprintf<96>(
            "zlib version mismatch: headers report %s, but library reports %s", ZLIB_VERSION, version));
    }

    return true;
}();


#include <sqlite3.h>
// Check sqlite3 library version.
const static bool sqlite_version_check = []() {
    if (sqlite3_libversion_number() != SQLITE_VERSION_NUMBER) {
        throw std::runtime_error(mbgl::util::sprintf<96>(
            "sqlite3 libversion mismatch: headers report %d, but library reports %d",
            SQLITE_VERSION_NUMBER, sqlite3_libversion_number()));
    }
    if (strcmp(sqlite3_sourceid(), SQLITE_SOURCE_ID) != 0) {
        throw std::runtime_error(mbgl::util::sprintf<256>(
            "sqlite3 sourceid mismatch: headers report \"%s\", but library reports \"%s\"",
            SQLITE_SOURCE_ID, sqlite3_sourceid()));
    }

    return true;
}();


using namespace mbgl;

Map::Map(View& view_)
    : loop(std::make_unique<uv::loop>()),
      thread(std::make_unique<uv::thread>()),
      view(view_),
#ifndef NDEBUG
      main_thread(uv_thread_self()),
#endif
      transform(view_),
      glyphAtlas(1024, 1024),
      spriteAtlas(512, 512),
      texturepool(std::make_shared<Texturepool>()),
      painter(spriteAtlas, glyphAtlas)
{
    view.initialize(this);
    // Make sure that we're doing an initial drawing in all cases.
    is_clean.clear();
    is_rendered.clear();
    is_swapped.test_and_set();
}

Map::~Map() {
    if (async) {
        stop();
    }

    // Explicitly reset all pointers.
    activeSources.clear();
    sprite.reset();
    glyphStore.reset();
    style.reset();
    texturepool.reset();
    fileSource.reset();
    workers.reset();

    uv_run(**loop, UV_RUN_DEFAULT);
}

uv::worker &Map::getWorker() {
    if (!workers) {
        workers = std::make_unique<uv::worker>(**loop, 4, "Tile Worker");
    }
    return *workers;
}

void Map::start(bool start_paused) {
    assert(uv_thread_self() == main_thread);
    assert(!async);

    // When starting map rendering in another thread, we perform async/continuously
    // updated rendering. Only in these cases, we attach the async handlers.
    async = true;

    // Reset the flag.
    is_stopped = false;

    // Setup async notifications
    async_terminate = std::make_unique<uv::async>(**loop, [this]() {
        assert(uv_thread_self() == map_thread);

        // Remove all of these to make sure they are destructed in the correct thread.
        glyphStore.reset();
        fileSource.reset();
        style.reset();
        workers.reset();
        activeSources.clear();

        // Closes all open handles on the loop. This means that the loop will automatically terminate.
        async_cleanup.reset();
        async_render.reset();
        async_terminate.reset();
    });

    async_render = std::make_unique<uv::async>(**loop, [this]() {
        assert(uv_thread_self() == map_thread);

        if (state.hasSize()) {
            if (is_rendered.test_and_set() == false) {
                prepare();
                if (is_clean.test_and_set() == false) {
                    render();
                    is_swapped.clear();
                    view.swap();
                } else {
                    // We set the rendered flag in the test above, so we have to reset it
                    // now that we're not actually rendering because the map is clean.
                    is_rendered.clear();
                }
            }
        }
    });

    async_cleanup = std::make_unique<uv::async>(**loop, [this]() {
        painter.cleanup();
    });

    // Do we need to pause first?
    if (start_paused) {
        pause();
    }

    uv_thread_create(*thread, [](void *arg) {
        Map *map = static_cast<Map *>(arg);
#ifndef NDEBUG
        map->map_thread = uv_thread_self();
#endif
#ifdef __APPLE__
        pthread_setname_np("Map");
#endif
        map->run();
#ifndef NDEBUG
        map->map_thread = -1;
#endif

        // Make sure that the stop() function knows when to stop invoking the callback function.
        map->is_stopped = true;
        map->view.notify();
    }, this);
}

void Map::stop(stop_callback cb, void *data) {
    assert(uv_thread_self() == main_thread);
    assert(main_thread != map_thread);
    assert(async);

    async_terminate->send();

    resume();

    if (cb) {
        // Wait until the render thread stopped. We are using this construct instead of plainly
        // relying on the thread_join because the system might need to run things in the current
        // thread that is required for the render thread to terminate correctly. This is for example
        // the case with Cocoa's NSURLRequest. Otherwise, we will eventually deadlock because this
        // thread (== main thread) is blocked. The callback function should use an efficient waiting
        // function to avoid a busy waiting loop.
        while (!is_stopped) {
            cb(data);
        }
    }

    // If a callback function was provided, this should return immediately because the thread has
    // already finished executing.
    uv_thread_join(*thread);

    async = false;
}

void Map::pause(bool wait_for_pause) {
    assert(uv_thread_self() == main_thread);
    assert(async);
    mutex_run.lock();
    pausing = true;
    mutex_run.unlock();

    uv_stop(**loop);
    rerender(); // Needed to ensure uv_stop is seen and uv_run exits, otherwise we deadlock on wait_for_pause

    if (wait_for_pause) {
        std::unique_lock<std::mutex> lock_pause (mutex_pause);
        while (!is_paused) {
            cond_pause.wait(lock_pause);
        }
    }
}

void Map::resume() {
    assert(uv_thread_self() == main_thread);
    assert(async);

    mutex_run.lock();
    pausing = false;
    cond_run.notify_all();
    mutex_run.unlock();
}

void Map::run() {
#ifdef __ANDROID__
    COFFEE_TRY() {
#endif

#ifndef NDEBUG
    if (!async) {
        map_thread = main_thread;
    }
#endif
    assert(uv_thread_self() == map_thread);

    check_for_pause();

    setup();
    prepare();

    terminating = false;
    while(!terminating) {
        uv_run(**loop, UV_RUN_DEFAULT);
        check_for_pause();
    }

    // Run the event loop once more to make sure our async delete handlers are called.
    uv_run(**loop, UV_RUN_ONCE);

    // If the map rendering wasn't started asynchronously, we perform one render
    // *after* all events have been processed.
    if (!async) {
        render();
#ifndef NDEBUG
        map_thread = -1;
#endif
    }
#ifdef __ANDROID__
    } COFFEE_CATCH() {
        Log::Error(Event::Crash, "Map::run() crash:\n%s", coffeecatch_get_message());
        abort();
    }
#endif
}

void Map::check_for_pause() {
    std::unique_lock<std::mutex> lock_run (mutex_run);
    while (pausing) {
        view.make_inactive();

        mutex_pause.lock();
        is_paused = true;
        cond_pause.notify_all();
        mutex_pause.unlock();

        cond_run.wait(lock_run);

        view.make_active();
    }

    mutex_pause.lock();
    is_paused = false;
    mutex_pause.unlock();
}

void Map::rerender() {
    // We only send render events if we want to continuously update the map
    // (== async rendering).
    if (async) {
        async_render->send();
    }
}

void Map::update() {
    is_clean.clear();
    rerender();
}

bool Map::needsSwap() {
    return is_swapped.test_and_set() == false;
}

void Map::swapped() {
    is_rendered.clear();
    rerender();
}

void Map::cleanup() {
    if (async_cleanup != nullptr) {
        async_cleanup->send();
    }
}

void Map::terminate() {
    painter.terminate();
}

void Map::setReachability(bool reachable) {
    // Note: This function may be called from *any* thread.
    if (reachable) {
        if (fileSource) {
            fileSource->prepare([&]() {
                fileSource->retryAllPending();
            });
        }
    }
}

<<<<<<< HEAD
void Map::render(uv_async_t *async) {
    Map *map = static_cast<Map *>(async->data);
    assert(uv_thread_self() == map->map_thread);

    if (map->state.hasSize()) {
        if (map->is_rendered.test_and_set() == false) {
            map->prepare();
            if (map->is_clean.test_and_set() == false) {
                map->render();
                map->is_swapped.clear();
                map->view.swap();
            } else {
                // We set the rendered flag in the test above, so we have to reset it
                // now that we're not actually rendering because the map is clean.
                map->is_rendered.clear();
            }
        }
    }
}

void Map::terminate(uv_async_t *async) {
    // Closes all open handles on the loop. This means that the loop will automatically terminate.
    Map *map = static_cast<Map *>(async->data);
    assert(uv_thread_self() == map->map_thread);

    // Remove all of these to make sure they are destructed in the correct thread.
    map->glyphStore.reset();
    map->fileSource.reset();
    map->style.reset();
    map->workers.reset();
    map->activeSources.clear();

    map->view.make_inactive();

    map->terminating = true;

    uv_close((uv_handle_t *)map->async_cleanup.get(), nullptr);
    uv_close((uv_handle_t *)map->async_render.get(), nullptr);
    uv_close((uv_handle_t *)map->async_terminate.get(), nullptr);
}

=======
>>>>>>> 79017060
#pragma mark - Setup

void Map::setup() {
    assert(uv_thread_self() == map_thread);
    view.make_active();
    painter.setup();
}

void Map::setStyleURL(const std::string &url) {
    // TODO: Make threadsafe.

    // TODO fix this properly
    styleURL = url;
    if (async) {
        stop();
        start();
    }
}


void Map::setStyleJSON(std::string newStyleJSON, const std::string &base) {
    // TODO: Make threadsafe.
    styleJSON.swap(newStyleJSON);
    sprite.reset();
    if (!style) {
        style = std::make_shared<Style>();
    }

    style->loadJSON((const uint8_t *)styleJSON.c_str());
    if (!fileSource) {
        fileSource = std::make_shared<FileSource>(**loop, platform::defaultCacheDatabase());
        glyphStore = std::make_shared<GlyphStore>(*fileSource);
    }
    fileSource->setBase(base);
    glyphStore->setURL(util::mapbox::normalizeGlyphsURL(style->glyph_url, getAccessToken()));

    style->setDefaultTransitionDuration(defaultTransitionDuration);

    // set applied classes if they were set while the style was loading
    appliedClassesMutex.lock();
    util::ptr<std::vector<std::string>> classes = appliedClasses;
    if (appliedClasses) {
        appliedClasses.reset();
    }
    appliedClassesMutex.unlock();
    if (classes) {
        style->setAppliedClasses(*classes);
    }

    update();
}

std::string Map::getStyleJSON() const {
    return styleJSON;
}

void Map::setAccessToken(std::string access_token) {
    // TODO: Make threadsafe.
    accessToken.swap(access_token);
}

std::string Map::getAccessToken() const {
    return accessToken;
}

util::ptr<Sprite> Map::getSprite() {
    const float pixelRatio = state.getPixelRatio();
    const std::string &sprite_url = style->getSpriteURL();
    if (!sprite || sprite->pixelRatio != pixelRatio) {
        sprite = Sprite::Create(sprite_url, pixelRatio, *fileSource);
    }

    return sprite;
}


#pragma mark - Size

void Map::resize(uint16_t width, uint16_t height, float ratio) {
    resize(width, height, ratio, width * ratio, height * ratio);
}

void Map::resize(uint16_t width, uint16_t height, float ratio, uint16_t fb_width, uint16_t fb_height) {
    if (transform.resize(width, height, ratio, fb_width, fb_height)) {
        update();
    }
}

#pragma mark - Transitions

void Map::cancelTransitions() {
    transform.cancelTransitions();

    update();
}


#pragma mark - Position

void Map::moveBy(double dx, double dy, double duration) {
    transform.moveBy(dx, dy, duration * 1_second);
    update();
}

void Map::setLonLat(double lon, double lat, double duration) {
    transform.setLonLat(lon, lat, duration * 1_second);
    update();
}

void Map::getLonLat(double& lon, double& lat) const {
    transform.getLonLat(lon, lat);
}

void Map::startPanning() {
    transform.startPanning();
    update();
}

void Map::stopPanning() {
    transform.stopPanning();
    update();
}

void Map::resetPosition() {
    transform.setAngle(0);
    transform.setLonLat(0, 0);
    transform.setZoom(0);
    update();
}


#pragma mark - Scale

void Map::scaleBy(double ds, double cx, double cy, double duration) {
    transform.scaleBy(ds, cx, cy, duration * 1_second);
    update();
}

void Map::setScale(double scale, double cx, double cy, double duration) {
    transform.setScale(scale, cx, cy, duration * 1_second);
    update();
}

double Map::getScale() const {
    return transform.getScale();
}

void Map::setZoom(double zoom, double duration) {
    transform.setZoom(zoom, duration * 1_second);
    update();
}

double Map::getZoom() const {
    return transform.getZoom();
}

void Map::setLonLatZoom(double lon, double lat, double zoom, double duration) {
    transform.setLonLatZoom(lon, lat, zoom, duration * 1_second);
    update();
}

void Map::getLonLatZoom(double& lon, double& lat, double& zoom) const {
    transform.getLonLatZoom(lon, lat, zoom);
}

void Map::resetZoom() {
    setZoom(0);
}

void Map::startScaling() {
    transform.startScaling();
    update();
}

void Map::stopScaling() {
    transform.stopScaling();
    update();
}

double Map::getMinZoom() const {
    return transform.getMinZoom();
}

double Map::getMaxZoom() const {
    return transform.getMaxZoom();
}


#pragma mark - Rotation

void Map::rotateBy(double sx, double sy, double ex, double ey, double duration) {
    transform.rotateBy(sx, sy, ex, ey, duration * 1_second);
    update();
}

void Map::setBearing(double degrees, double duration) {
    transform.setAngle(-degrees * M_PI / 180, duration * 1_second);
    update();
}

void Map::setBearing(double degrees, double cx, double cy) {
    transform.setAngle(-degrees * M_PI / 180, cx, cy);
    update();
}

double Map::getBearing() const {
    return -transform.getAngle() / M_PI * 180;
}

void Map::resetNorth() {
    transform.setAngle(0, 500_milliseconds);
    update();
}

void Map::startRotating() {
    transform.startRotating();
    update();
}

void Map::stopRotating() {
    transform.stopRotating();
    update();
}


#pragma mark - Toggles

void Map::setDebug(bool value) {
    debug = value;
    painter.setDebug(debug);
    update();
}

void Map::toggleDebug() {
    setDebug(!debug);
}

bool Map::getDebug() const {
    return debug;
}

void Map::setAppliedClasses(const std::vector<std::string> &classes) {
    if (style) {
        style->setAppliedClasses(classes);
        if (style->hasTransitions()) {
            update();
        }
    }
    else {
        appliedClassesMutex.lock();
        appliedClasses = std::make_unique<std::vector<std::string>>(classes);
        appliedClassesMutex.unlock();
    }
}


void Map::toggleClass(const std::string &name) {
    style->toggleClass(name);
    if (style->hasTransitions()) {
        update();
    }
}

const std::vector<std::string> &Map::getAppliedClasses() const {
   return style->getAppliedClasses();
}

void Map::setDefaultTransitionDuration(uint64_t duration_milliseconds) {
    defaultTransitionDuration = duration_milliseconds;
    if (style) {
        style->setDefaultTransitionDuration(duration_milliseconds);
    }
}

uint64_t Map::getDefaultTransitionDuration() {
    return defaultTransitionDuration;
}

void Map::updateSources() {
    assert(uv_thread_self() == map_thread);

    // First, disable all existing sources.
    for (const auto& source : activeSources) {
        source->enabled = false;
    }

    // Then, reenable all of those that we actually use when drawing this layer.
    updateSources(style->layers);

    // Then, construct or destroy the actual source object, depending on enabled state.
    for (const auto& style_source : activeSources) {
        if (style_source->enabled) {
            if (!style_source->source) {
                style_source->source = std::make_shared<Source>(style_source->info);
                style_source->source->load(*this, *fileSource);
            }
        } else {
            style_source->source.reset();
        }
    }

    // Finally, remove all sources that are disabled.
    util::erase_if(activeSources, [](util::ptr<StyleSource> source){
        return !source->enabled;
    });
}

void Map::updateSources(const util::ptr<StyleLayerGroup> &group) {
    if (!group) {
        return;
    }
    for (const util::ptr<StyleLayer> &layer : group->layers) {
        if (!layer) continue;
        if (layer->bucket) {
            if (layer->bucket->style_source) {
                (*activeSources.emplace(layer->bucket->style_source).first)->enabled = true;
            }
        } else if (layer->layers) {
            updateSources(layer->layers);
        }
    }
}

void Map::updateTiles() {
    for (const auto& source : activeSources) {
        source->source->update(*this, getWorker(),
                               style, glyphAtlas, *glyphStore,
                               spriteAtlas, getSprite(),
                               *texturepool, *fileSource, [this](){ update(); });
    }
}

void Map::prepare() {
    if (!fileSource) {
        fileSource = std::make_shared<FileSource>(**loop, platform::defaultCacheDatabase());
        glyphStore = std::make_shared<GlyphStore>(*fileSource);
    }

    if (!style) {
        style = std::make_shared<Style>();

        fileSource->request(ResourceType::JSON, styleURL)->onload([&](const Response &res) {
            if (res.code == 200) {
                // Calculate the base
                const size_t pos = styleURL.rfind('/');
                std::string base = "";
                if (pos != std::string::npos) {
                    base = styleURL.substr(0, pos + 1);
                }

                setStyleJSON(res.data, base);
            } else {
                Log::Error(Event::Setup, "loading style failed: %ld (%s)", res.code, res.message.c_str());
            }
        });
    }

    // Update transform transitions.
    animationTime = util::now();
    if (transform.needsTransition()) {
        transform.updateTransitions(animationTime);
    }

    state = transform.currentState();

    animationTime = util::now();
    updateSources();
    style->updateProperties(state.getNormalizedZoom(), animationTime);

    // Allow the sprite atlas to potentially pull new sprite images if needed.
    spriteAtlas.resize(state.getPixelRatio());
    spriteAtlas.setSprite(getSprite());

    updateTiles();
}

void Map::render() {
    painter.render(*style, activeSources,
                   state, animationTime);
    // Schedule another rerender when we definitely need a next frame.
    if (transform.needsTransition() || style->hasTransitions()) {
        update();
    }
}<|MERGE_RESOLUTION|>--- conflicted
+++ resolved
@@ -155,6 +155,8 @@
         workers.reset();
         activeSources.clear();
 
+        terminating = true;
+
         // Closes all open handles on the loop. This means that the loop will automatically terminate.
         async_cleanup.reset();
         async_render.reset();
@@ -369,50 +371,6 @@
     }
 }
 
-<<<<<<< HEAD
-void Map::render(uv_async_t *async) {
-    Map *map = static_cast<Map *>(async->data);
-    assert(uv_thread_self() == map->map_thread);
-
-    if (map->state.hasSize()) {
-        if (map->is_rendered.test_and_set() == false) {
-            map->prepare();
-            if (map->is_clean.test_and_set() == false) {
-                map->render();
-                map->is_swapped.clear();
-                map->view.swap();
-            } else {
-                // We set the rendered flag in the test above, so we have to reset it
-                // now that we're not actually rendering because the map is clean.
-                map->is_rendered.clear();
-            }
-        }
-    }
-}
-
-void Map::terminate(uv_async_t *async) {
-    // Closes all open handles on the loop. This means that the loop will automatically terminate.
-    Map *map = static_cast<Map *>(async->data);
-    assert(uv_thread_self() == map->map_thread);
-
-    // Remove all of these to make sure they are destructed in the correct thread.
-    map->glyphStore.reset();
-    map->fileSource.reset();
-    map->style.reset();
-    map->workers.reset();
-    map->activeSources.clear();
-
-    map->view.make_inactive();
-
-    map->terminating = true;
-
-    uv_close((uv_handle_t *)map->async_cleanup.get(), nullptr);
-    uv_close((uv_handle_t *)map->async_render.get(), nullptr);
-    uv_close((uv_handle_t *)map->async_terminate.get(), nullptr);
-}
-
-=======
->>>>>>> 79017060
 #pragma mark - Setup
 
 void Map::setup() {
